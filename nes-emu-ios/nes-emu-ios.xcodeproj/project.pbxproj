// !$*UTF8*$!
{
	archiveVersion = 1;
	classes = {
	};
	objectVersion = 52;
	objects = {

/* Begin PBXBuildFile section */
		991B28C12489F66300A6A6DD /* Cartridge.swift in Sources */ = {isa = PBXBuildFile; fileRef = 991B28C02489F66300A6A6DD /* Cartridge.swift */; };
		991B28C4248A22BA00A6A6DD /* CPU.swift in Sources */ = {isa = PBXBuildFile; fileRef = 991B28C3248A22BA00A6A6DD /* CPU.swift */; };
		991B28C8248B43A700A6A6DD /* APU.swift in Sources */ = {isa = PBXBuildFile; fileRef = 991B28C7248B43A700A6A6DD /* APU.swift */; };
		991B28CA248B43B500A6A6DD /* PPU.swift in Sources */ = {isa = PBXBuildFile; fileRef = 991B28C9248B43B500A6A6DD /* PPU.swift */; };
		991B28CC248B470C00A6A6DD /* Console.swift in Sources */ = {isa = PBXBuildFile; fileRef = 991B28CB248B470C00A6A6DD /* Console.swift */; };
		991B28CE248B746A00A6A6DD /* Controller.swift in Sources */ = {isa = PBXBuildFile; fileRef = 991B28CD248B746A00A6A6DD /* Controller.swift */; };
		992164A3249D113D00EB4BAA /* Mapper_AxROM.swift in Sources */ = {isa = PBXBuildFile; fileRef = 992164A2249D113D00EB4BAA /* Mapper_AxROM.swift */; };
		99488F40248985F100942A1E /* AppDelegate.swift in Sources */ = {isa = PBXBuildFile; fileRef = 99488F3F248985F100942A1E /* AppDelegate.swift */; };
		99488F42248985F100942A1E /* DocumentBrowserViewController.swift in Sources */ = {isa = PBXBuildFile; fileRef = 99488F41248985F100942A1E /* DocumentBrowserViewController.swift */; };
		99488F46248985F100942A1E /* NesRomDocument.swift in Sources */ = {isa = PBXBuildFile; fileRef = 99488F45248985F100942A1E /* NesRomDocument.swift */; };
		99488F49248985F100942A1E /* Main.storyboard in Resources */ = {isa = PBXBuildFile; fileRef = 99488F47248985F100942A1E /* Main.storyboard */; };
		99488F4B248985F300942A1E /* Assets.xcassets in Resources */ = {isa = PBXBuildFile; fileRef = 99488F4A248985F300942A1E /* Assets.xcassets */; };
		99488F4E248985F300942A1E /* LaunchScreen.storyboard in Resources */ = {isa = PBXBuildFile; fileRef = 99488F4C248985F300942A1E /* LaunchScreen.storyboard */; };
		99488F592489BF8400942A1E /* UInt8+ByteUtils.swift in Sources */ = {isa = PBXBuildFile; fileRef = 99488F582489BF8400942A1E /* UInt8+ByteUtils.swift */; };
		994C12122496F10600DD2FE1 /* SceneDelegate.swift in Sources */ = {isa = PBXBuildFile; fileRef = 994C12112496F10600DD2FE1 /* SceneDelegate.swift */; };
		9953246224B5A86D000E9DE7 /* Mapper_ColorDreams_GxROM.swift in Sources */ = {isa = PBXBuildFile; fileRef = 9953246124B5A86D000E9DE7 /* Mapper_ColorDreams_GxROM.swift */; };
		9953246324B5A86D000E9DE7 /* Mapper_ColorDreams_GxROM.swift in Sources */ = {isa = PBXBuildFile; fileRef = 9953246124B5A86D000E9DE7 /* Mapper_ColorDreams_GxROM.swift */; };
		995C9ADB249BEC9A00429ECC /* Mapper_NROM_UNROM.swift in Sources */ = {isa = PBXBuildFile; fileRef = 995C9ADA249BEC9A00429ECC /* Mapper_NROM_UNROM.swift */; };
		995C9ADD249BECCA00429ECC /* Mapper_MMC1.swift in Sources */ = {isa = PBXBuildFile; fileRef = 995C9ADC249BECCA00429ECC /* Mapper_MMC1.swift */; };
		995C9ADF249BECE000429ECC /* Mapper_CNROM.swift in Sources */ = {isa = PBXBuildFile; fileRef = 995C9ADE249BECE000429ECC /* Mapper_CNROM.swift */; };
		995C9AE3249BED0B00429ECC /* Mapper_MMC2.swift in Sources */ = {isa = PBXBuildFile; fileRef = 995C9AE2249BED0B00429ECC /* Mapper_MMC2.swift */; };
		995C9AE5249BED4000429ECC /* Mapper_MMC3.swift in Sources */ = {isa = PBXBuildFile; fileRef = 995C9AE4249BED4000429ECC /* Mapper_MMC3.swift */; };
		995C9AEA249C081300429ECC /* Mapper_UnsupportedPlaceholder.swift in Sources */ = {isa = PBXBuildFile; fileRef = 995C9AE9249C081300429ECC /* Mapper_UnsupportedPlaceholder.swift */; };
		995EEC49249DFB2300FE24F8 /* Settings.swift in Sources */ = {isa = PBXBuildFile; fileRef = 995EEC48249DFB2300FE24F8 /* Settings.swift */; };
		999AA95C248F668000DA77AA /* NesRomViewController.swift in Sources */ = {isa = PBXBuildFile; fileRef = 999AA95B248F668000DA77AA /* NesRomViewController.swift */; };
		999EF98724988D8B007149C9 /* Localizable.strings in Resources */ = {isa = PBXBuildFile; fileRef = 999EF98624988D8B007149C9 /* Localizable.strings */; };
		99A372BF248F8EC000089773 /* NESScreenView.swift in Sources */ = {isa = PBXBuildFile; fileRef = 99A372BE248F8EC000089773 /* NESScreenView.swift */; };
		99A43E9824944CFD0009DB5B /* SampleRate.swift in Sources */ = {isa = PBXBuildFile; fileRef = 99A43E9724944CFD0009DB5B /* SampleRate.swift */; };
		99B0355E2496763000D2723F /* RomHeader.swift in Sources */ = {isa = PBXBuildFile; fileRef = 99B0355D2496763000D2723F /* RomHeader.swift */; };
		99B0355F2496763000D2723F /* RomHeader.swift in Sources */ = {isa = PBXBuildFile; fileRef = 99B0355D2496763000D2723F /* RomHeader.swift */; };
		99B1ED9C249E91C600BC66F3 /* SettingsTableViewController.swift in Sources */ = {isa = PBXBuildFile; fileRef = 99B1ED9B249E91C600BC66F3 /* SettingsTableViewController.swift */; };
		99B1ED9F249E924500BC66F3 /* SettingsToggleCell.swift in Sources */ = {isa = PBXBuildFile; fileRef = 99B1ED9D249E924500BC66F3 /* SettingsToggleCell.swift */; };
		99B1EDA0249E924500BC66F3 /* SettingsToggleCell.xib in Resources */ = {isa = PBXBuildFile; fileRef = 99B1ED9E249E924500BC66F3 /* SettingsToggleCell.xib */; };
		99B1EDA2249EB07900BC66F3 /* SettingsInfoViewController.swift in Sources */ = {isa = PBXBuildFile; fileRef = 99B1EDA1249EB07900BC66F3 /* SettingsInfoViewController.swift */; };
		99B1EDAC249EB0A800BC66F3 /* SettingsSegmentedCell.swift in Sources */ = {isa = PBXBuildFile; fileRef = 99B1EDA4249EB0A800BC66F3 /* SettingsSegmentedCell.swift */; };
		99B1EDAD249EB0A800BC66F3 /* SettingsMoreInfoCell.swift in Sources */ = {isa = PBXBuildFile; fileRef = 99B1EDA5249EB0A800BC66F3 /* SettingsMoreInfoCell.swift */; };
		99B1EDAE249EB0A800BC66F3 /* SettingsIconTextInfoCell.xib in Resources */ = {isa = PBXBuildFile; fileRef = 99B1EDA6249EB0A800BC66F3 /* SettingsIconTextInfoCell.xib */; };
		99B1EDAF249EB0A800BC66F3 /* SettingsAboutCell.xib in Resources */ = {isa = PBXBuildFile; fileRef = 99B1EDA7249EB0A800BC66F3 /* SettingsAboutCell.xib */; };
		99B1EDB0249EB0A800BC66F3 /* SettingsSegmentedCell.xib in Resources */ = {isa = PBXBuildFile; fileRef = 99B1EDA8249EB0A800BC66F3 /* SettingsSegmentedCell.xib */; };
		99B1EDB1249EB0A800BC66F3 /* SettingsMoreInfoCell.xib in Resources */ = {isa = PBXBuildFile; fileRef = 99B1EDA9249EB0A800BC66F3 /* SettingsMoreInfoCell.xib */; };
		99B1EDB2249EB0A800BC66F3 /* SettingsIconTextInfoCell.swift in Sources */ = {isa = PBXBuildFile; fileRef = 99B1EDAA249EB0A800BC66F3 /* SettingsIconTextInfoCell.swift */; };
		99B1EDB3249EB0A800BC66F3 /* SettingsAboutCell.swift in Sources */ = {isa = PBXBuildFile; fileRef = 99B1EDAB249EB0A800BC66F3 /* SettingsAboutCell.swift */; };
		99B1EDB5249EB0D100BC66F3 /* UIStackView+ArrangedSubviews.swift in Sources */ = {isa = PBXBuildFile; fileRef = 99B1EDB4249EB0D100BC66F3 /* UIStackView+ArrangedSubviews.swift */; };
		99B1EDB7249EB2DF00BC66F3 /* Collection+SafeIndex.swift in Sources */ = {isa = PBXBuildFile; fileRef = 99B1EDB6249EB2DF00BC66F3 /* Collection+SafeIndex.swift */; };
		99B1EDB9249EC8D000BC66F3 /* SettingsNavigationController.swift in Sources */ = {isa = PBXBuildFile; fileRef = 99B1EDB8249EC8D000BC66F3 /* SettingsNavigationController.swift */; };
		99B7C307249F009100B26AC6 /* Settings.bundle in Resources */ = {isa = PBXBuildFile; fileRef = 99B7C306249F009100B26AC6 /* Settings.bundle */; };
		99B7C309249F33DC00B26AC6 /* Bundle+Version.swift in Sources */ = {isa = PBXBuildFile; fileRef = 99B7C308249F33DC00B26AC6 /* Bundle+Version.swift */; };
		99B7C30B249F33EF00B26AC6 /* Date+Year.swift in Sources */ = {isa = PBXBuildFile; fileRef = 99B7C30A249F33EF00B26AC6 /* Date+Year.swift */; };
		99BD700D24B81BB500D9A70D /* Mapper_Namcot118_TengenMimic1.swift in Sources */ = {isa = PBXBuildFile; fileRef = 99BD700C24B81BB500D9A70D /* Mapper_Namcot118_TengenMimic1.swift */; };
		99BD700E24B81BB500D9A70D /* Mapper_Namcot118_TengenMimic1.swift in Sources */ = {isa = PBXBuildFile; fileRef = 99BD700C24B81BB500D9A70D /* Mapper_Namcot118_TengenMimic1.swift */; };
		99C7F1732494096000E4C04D /* Filter.swift in Sources */ = {isa = PBXBuildFile; fileRef = 99C7F1722494096000E4C04D /* Filter.swift */; };
		99C7F1752494221800E4C04D /* AudioEngine.swift in Sources */ = {isa = PBXBuildFile; fileRef = 99C7F1742494221800E4C04D /* AudioEngine.swift */; };
		99E2E2052495D8C1008AFCDB /* QuickLookThumbnailing.framework in Frameworks */ = {isa = PBXBuildFile; fileRef = 99E2E2042495D8C1008AFCDB /* QuickLookThumbnailing.framework */; };
		99E2E2082495D8C1008AFCDB /* ThumbnailProvider.swift in Sources */ = {isa = PBXBuildFile; fileRef = 99E2E2072495D8C1008AFCDB /* ThumbnailProvider.swift */; };
		99E2E20C2495D8C1008AFCDB /* nes-thumbnail-provider.appex in Embed App Extensions */ = {isa = PBXBuildFile; fileRef = 99E2E2022495D8C1008AFCDB /* nes-thumbnail-provider.appex */; platformFilter = ios; settings = {ATTRIBUTES = (RemoveHeadersOnCopy, ); }; };
		99E2E21124960A07008AFCDB /* UInt8+ByteUtils.swift in Sources */ = {isa = PBXBuildFile; fileRef = 99488F582489BF8400942A1E /* UInt8+ByteUtils.swift */; };
		99E2E21324966A32008AFCDB /* MirroringMode.swift in Sources */ = {isa = PBXBuildFile; fileRef = 99E2E21224966A32008AFCDB /* MirroringMode.swift */; };
		99E2E21424966A32008AFCDB /* MirroringMode.swift in Sources */ = {isa = PBXBuildFile; fileRef = 99E2E21224966A32008AFCDB /* MirroringMode.swift */; };
		99E2E21624966AB0008AFCDB /* MapperIdentifier.swift in Sources */ = {isa = PBXBuildFile; fileRef = 99E2E21524966AB0008AFCDB /* MapperIdentifier.swift */; };
		99E2E21724966AB0008AFCDB /* MapperIdentifier.swift in Sources */ = {isa = PBXBuildFile; fileRef = 99E2E21524966AB0008AFCDB /* MapperIdentifier.swift */; };
<<<<<<< HEAD
		99F4B5C024AD6FD900DB3B36 /* Mapper_MMC5.swift in Sources */ = {isa = PBXBuildFile; fileRef = 99F4B5BF24AD6FD900DB3B36 /* Mapper_MMC5.swift */; };
		99F4B5C124AD6FD900DB3B36 /* Mapper_MMC5.swift in Sources */ = {isa = PBXBuildFile; fileRef = 99F4B5BF24AD6FD900DB3B36 /* Mapper_MMC5.swift */; };
=======
		99EA746F24F0ACEC005D0EAA /* Mapper_NTDEC2722.swift in Sources */ = {isa = PBXBuildFile; fileRef = 99EA746E24F0ACEB005D0EAA /* Mapper_NTDEC2722.swift */; };
		99EA747024F0ACEC005D0EAA /* Mapper_NTDEC2722.swift in Sources */ = {isa = PBXBuildFile; fileRef = 99EA746E24F0ACEB005D0EAA /* Mapper_NTDEC2722.swift */; };
>>>>>>> 4536cb57
		99FA3C9124A6E7CD0065E539 /* AppDelegate.swift in Sources */ = {isa = PBXBuildFile; fileRef = 99FA3C9024A6E7CD0065E539 /* AppDelegate.swift */; };
		99FA3C9324A6E7CD0065E539 /* RomListTableViewController.swift in Sources */ = {isa = PBXBuildFile; fileRef = 99FA3C9224A6E7CD0065E539 /* RomListTableViewController.swift */; };
		99FA3C9624A6E7CD0065E539 /* Main.storyboard in Resources */ = {isa = PBXBuildFile; fileRef = 99FA3C9424A6E7CD0065E539 /* Main.storyboard */; };
		99FA3C9824A6E7D00065E539 /* Assets.xcassets in Resources */ = {isa = PBXBuildFile; fileRef = 99FA3C9724A6E7D00065E539 /* Assets.xcassets */; };
		99FA3C9B24A6E7D00065E539 /* LaunchScreen.storyboard in Resources */ = {isa = PBXBuildFile; fileRef = 99FA3C9924A6E7D00065E539 /* LaunchScreen.storyboard */; };
		99FA3CA324A6F08C0065E539 /* NesRomViewController.swift in Sources */ = {isa = PBXBuildFile; fileRef = 999AA95B248F668000DA77AA /* NesRomViewController.swift */; };
		99FA3CA424A6F1000065E539 /* UInt8+ByteUtils.swift in Sources */ = {isa = PBXBuildFile; fileRef = 99488F582489BF8400942A1E /* UInt8+ByteUtils.swift */; };
		99FA3CA524A6F1030065E539 /* Collection+SafeIndex.swift in Sources */ = {isa = PBXBuildFile; fileRef = 99B1EDB6249EB2DF00BC66F3 /* Collection+SafeIndex.swift */; };
		99FA3CA624A6F1050065E539 /* Bundle+Version.swift in Sources */ = {isa = PBXBuildFile; fileRef = 99B7C308249F33DC00B26AC6 /* Bundle+Version.swift */; };
		99FA3CA724A6F1090065E539 /* Date+Year.swift in Sources */ = {isa = PBXBuildFile; fileRef = 99B7C30A249F33EF00B26AC6 /* Date+Year.swift */; };
		99FA3CA824A6F10B0065E539 /* UIStackView+ArrangedSubviews.swift in Sources */ = {isa = PBXBuildFile; fileRef = 99B1EDB4249EB0D100BC66F3 /* UIStackView+ArrangedSubviews.swift */; };
		99FA3CA924A6F1100065E539 /* MapperProtocol.swift in Sources */ = {isa = PBXBuildFile; fileRef = 99FB2209248DCC7A00D557A4 /* MapperProtocol.swift */; };
		99FA3CAA24A6F1120065E539 /* Mapper_AxROM.swift in Sources */ = {isa = PBXBuildFile; fileRef = 992164A2249D113D00EB4BAA /* Mapper_AxROM.swift */; };
		99FA3CAB24A6F1140065E539 /* Mapper_CNROM.swift in Sources */ = {isa = PBXBuildFile; fileRef = 995C9ADE249BECE000429ECC /* Mapper_CNROM.swift */; };
		99FA3CAC24A6F1160065E539 /* Mapper_MMC1.swift in Sources */ = {isa = PBXBuildFile; fileRef = 995C9ADC249BECCA00429ECC /* Mapper_MMC1.swift */; };
		99FA3CAD24A6F1180065E539 /* Mapper_MMC2.swift in Sources */ = {isa = PBXBuildFile; fileRef = 995C9AE2249BED0B00429ECC /* Mapper_MMC2.swift */; };
		99FA3CAE24A6F11A0065E539 /* Mapper_MMC3.swift in Sources */ = {isa = PBXBuildFile; fileRef = 995C9AE4249BED4000429ECC /* Mapper_MMC3.swift */; };
		99FA3CAF24A6F11D0065E539 /* Mapper_NROM_UNROM.swift in Sources */ = {isa = PBXBuildFile; fileRef = 995C9ADA249BEC9A00429ECC /* Mapper_NROM_UNROM.swift */; };
		99FA3CB024A6F11F0065E539 /* Mapper_UnsupportedPlaceholder.swift in Sources */ = {isa = PBXBuildFile; fileRef = 995C9AE9249C081300429ECC /* Mapper_UnsupportedPlaceholder.swift */; };
		99FA3CB124A6F1270065E539 /* MapperIdentifier.swift in Sources */ = {isa = PBXBuildFile; fileRef = 99E2E21524966AB0008AFCDB /* MapperIdentifier.swift */; };
		99FA3CB224A6F1270065E539 /* MirroringMode.swift in Sources */ = {isa = PBXBuildFile; fileRef = 99E2E21224966A32008AFCDB /* MirroringMode.swift */; };
		99FA3CB324A6F1270065E539 /* RomHeader.swift in Sources */ = {isa = PBXBuildFile; fileRef = 99B0355D2496763000D2723F /* RomHeader.swift */; };
		99FA3CB424A6F12A0065E539 /* Console.swift in Sources */ = {isa = PBXBuildFile; fileRef = 991B28CB248B470C00A6A6DD /* Console.swift */; };
		99FA3CB524A6F12A0065E539 /* CPU.swift in Sources */ = {isa = PBXBuildFile; fileRef = 991B28C3248A22BA00A6A6DD /* CPU.swift */; };
		99FA3CB624A6F12A0065E539 /* APU.swift in Sources */ = {isa = PBXBuildFile; fileRef = 991B28C7248B43A700A6A6DD /* APU.swift */; };
		99FA3CB724A6F12A0065E539 /* PPU.swift in Sources */ = {isa = PBXBuildFile; fileRef = 991B28C9248B43B500A6A6DD /* PPU.swift */; };
		99FA3CB824A6F12A0065E539 /* Cartridge.swift in Sources */ = {isa = PBXBuildFile; fileRef = 991B28C02489F66300A6A6DD /* Cartridge.swift */; };
		99FA3CB924A6F12A0065E539 /* Controller.swift in Sources */ = {isa = PBXBuildFile; fileRef = 991B28CD248B746A00A6A6DD /* Controller.swift */; };
		99FA3CBA24A6F12A0065E539 /* Filter.swift in Sources */ = {isa = PBXBuildFile; fileRef = 99C7F1722494096000E4C04D /* Filter.swift */; };
		99FA3CBC24A6F1500065E539 /* AudioEngine.swift in Sources */ = {isa = PBXBuildFile; fileRef = 99C7F1742494221800E4C04D /* AudioEngine.swift */; };
		99FA3CBD24A6F1500065E539 /* SampleRate.swift in Sources */ = {isa = PBXBuildFile; fileRef = 99A43E9724944CFD0009DB5B /* SampleRate.swift */; };
		99FA3CBE24A6F1500065E539 /* Settings.swift in Sources */ = {isa = PBXBuildFile; fileRef = 995EEC48249DFB2300FE24F8 /* Settings.swift */; };
		99FA3CBF24A6F16D0065E539 /* NESScreenView.swift in Sources */ = {isa = PBXBuildFile; fileRef = 99A372BE248F8EC000089773 /* NESScreenView.swift */; };
		99FB220A248DCC7A00D557A4 /* MapperProtocol.swift in Sources */ = {isa = PBXBuildFile; fileRef = 99FB2209248DCC7A00D557A4 /* MapperProtocol.swift */; };
		99FEEA60249DBB280072D225 /* NesRomNavigationController.swift in Sources */ = {isa = PBXBuildFile; fileRef = 99FEEA5F249DBB280072D225 /* NesRomNavigationController.swift */; };
/* End PBXBuildFile section */

/* Begin PBXContainerItemProxy section */
		99E2E20A2495D8C1008AFCDB /* PBXContainerItemProxy */ = {
			isa = PBXContainerItemProxy;
			containerPortal = 99488F34248985F100942A1E /* Project object */;
			proxyType = 1;
			remoteGlobalIDString = 99E2E2012495D8C1008AFCDB;
			remoteInfo = "nes-thumbnail-provider";
		};
/* End PBXContainerItemProxy section */

/* Begin PBXCopyFilesBuildPhase section */
		99E2E20D2495D8C1008AFCDB /* Embed App Extensions */ = {
			isa = PBXCopyFilesBuildPhase;
			buildActionMask = 2147483647;
			dstPath = "";
			dstSubfolderSpec = 13;
			files = (
				99E2E20C2495D8C1008AFCDB /* nes-thumbnail-provider.appex in Embed App Extensions */,
			);
			name = "Embed App Extensions";
			runOnlyForDeploymentPostprocessing = 0;
		};
/* End PBXCopyFilesBuildPhase section */

/* Begin PBXFileReference section */
		991B28C02489F66300A6A6DD /* Cartridge.swift */ = {isa = PBXFileReference; lastKnownFileType = sourcecode.swift; path = Cartridge.swift; sourceTree = "<group>"; };
		991B28C3248A22BA00A6A6DD /* CPU.swift */ = {isa = PBXFileReference; lastKnownFileType = sourcecode.swift; path = CPU.swift; sourceTree = "<group>"; };
		991B28C7248B43A700A6A6DD /* APU.swift */ = {isa = PBXFileReference; lastKnownFileType = sourcecode.swift; path = APU.swift; sourceTree = "<group>"; };
		991B28C9248B43B500A6A6DD /* PPU.swift */ = {isa = PBXFileReference; lastKnownFileType = sourcecode.swift; path = PPU.swift; sourceTree = "<group>"; };
		991B28CB248B470C00A6A6DD /* Console.swift */ = {isa = PBXFileReference; lastKnownFileType = sourcecode.swift; path = Console.swift; sourceTree = "<group>"; };
		991B28CD248B746A00A6A6DD /* Controller.swift */ = {isa = PBXFileReference; lastKnownFileType = sourcecode.swift; path = Controller.swift; sourceTree = "<group>"; };
		992164A2249D113D00EB4BAA /* Mapper_AxROM.swift */ = {isa = PBXFileReference; fileEncoding = 4; lastKnownFileType = sourcecode.swift; path = Mapper_AxROM.swift; sourceTree = "<group>"; };
		99488F3C248985F100942A1E /* nes-emu-ios.app */ = {isa = PBXFileReference; explicitFileType = wrapper.application; includeInIndex = 0; path = "nes-emu-ios.app"; sourceTree = BUILT_PRODUCTS_DIR; };
		99488F3F248985F100942A1E /* AppDelegate.swift */ = {isa = PBXFileReference; lastKnownFileType = sourcecode.swift; path = AppDelegate.swift; sourceTree = "<group>"; };
		99488F41248985F100942A1E /* DocumentBrowserViewController.swift */ = {isa = PBXFileReference; lastKnownFileType = sourcecode.swift; path = DocumentBrowserViewController.swift; sourceTree = "<group>"; };
		99488F45248985F100942A1E /* NesRomDocument.swift */ = {isa = PBXFileReference; lastKnownFileType = sourcecode.swift; path = NesRomDocument.swift; sourceTree = "<group>"; };
		99488F48248985F100942A1E /* Base */ = {isa = PBXFileReference; lastKnownFileType = file.storyboard; name = Base; path = Base.lproj/Main.storyboard; sourceTree = "<group>"; };
		99488F4A248985F300942A1E /* Assets.xcassets */ = {isa = PBXFileReference; lastKnownFileType = folder.assetcatalog; path = Assets.xcassets; sourceTree = "<group>"; };
		99488F4D248985F300942A1E /* Base */ = {isa = PBXFileReference; lastKnownFileType = file.storyboard; name = Base; path = Base.lproj/LaunchScreen.storyboard; sourceTree = "<group>"; };
		99488F4F248985F300942A1E /* Info.plist */ = {isa = PBXFileReference; lastKnownFileType = text.plist.xml; path = Info.plist; sourceTree = "<group>"; };
		99488F582489BF8400942A1E /* UInt8+ByteUtils.swift */ = {isa = PBXFileReference; lastKnownFileType = sourcecode.swift; path = "UInt8+ByteUtils.swift"; sourceTree = "<group>"; };
		994C12112496F10600DD2FE1 /* SceneDelegate.swift */ = {isa = PBXFileReference; lastKnownFileType = sourcecode.swift; path = SceneDelegate.swift; sourceTree = "<group>"; };
		9953246124B5A86D000E9DE7 /* Mapper_ColorDreams_GxROM.swift */ = {isa = PBXFileReference; lastKnownFileType = sourcecode.swift; path = Mapper_ColorDreams_GxROM.swift; sourceTree = "<group>"; };
		995C9ADA249BEC9A00429ECC /* Mapper_NROM_UNROM.swift */ = {isa = PBXFileReference; lastKnownFileType = sourcecode.swift; path = Mapper_NROM_UNROM.swift; sourceTree = "<group>"; };
		995C9ADC249BECCA00429ECC /* Mapper_MMC1.swift */ = {isa = PBXFileReference; lastKnownFileType = sourcecode.swift; path = Mapper_MMC1.swift; sourceTree = "<group>"; };
		995C9ADE249BECE000429ECC /* Mapper_CNROM.swift */ = {isa = PBXFileReference; lastKnownFileType = sourcecode.swift; path = Mapper_CNROM.swift; sourceTree = "<group>"; };
		995C9AE2249BED0B00429ECC /* Mapper_MMC2.swift */ = {isa = PBXFileReference; lastKnownFileType = sourcecode.swift; path = Mapper_MMC2.swift; sourceTree = "<group>"; };
		995C9AE4249BED4000429ECC /* Mapper_MMC3.swift */ = {isa = PBXFileReference; lastKnownFileType = sourcecode.swift; path = Mapper_MMC3.swift; sourceTree = "<group>"; };
		995C9AE9249C081300429ECC /* Mapper_UnsupportedPlaceholder.swift */ = {isa = PBXFileReference; fileEncoding = 4; lastKnownFileType = sourcecode.swift; path = Mapper_UnsupportedPlaceholder.swift; sourceTree = "<group>"; };
		995EEC48249DFB2300FE24F8 /* Settings.swift */ = {isa = PBXFileReference; lastKnownFileType = sourcecode.swift; path = Settings.swift; sourceTree = "<group>"; };
		999AA95B248F668000DA77AA /* NesRomViewController.swift */ = {isa = PBXFileReference; lastKnownFileType = sourcecode.swift; path = NesRomViewController.swift; sourceTree = "<group>"; };
		999EF98624988D8B007149C9 /* Localizable.strings */ = {isa = PBXFileReference; fileEncoding = 4; lastKnownFileType = text.plist.strings; path = Localizable.strings; sourceTree = "<group>"; };
		99A372BE248F8EC000089773 /* NESScreenView.swift */ = {isa = PBXFileReference; lastKnownFileType = sourcecode.swift; path = NESScreenView.swift; sourceTree = "<group>"; };
		99A372C0249028DC00089773 /* nes-emu-ios.entitlements */ = {isa = PBXFileReference; lastKnownFileType = text.plist.entitlements; path = "nes-emu-ios.entitlements"; sourceTree = "<group>"; };
		99A43E9724944CFD0009DB5B /* SampleRate.swift */ = {isa = PBXFileReference; fileEncoding = 4; lastKnownFileType = sourcecode.swift; path = SampleRate.swift; sourceTree = "<group>"; };
		99B0355D2496763000D2723F /* RomHeader.swift */ = {isa = PBXFileReference; lastKnownFileType = sourcecode.swift; path = RomHeader.swift; sourceTree = "<group>"; };
		99B1ED9B249E91C600BC66F3 /* SettingsTableViewController.swift */ = {isa = PBXFileReference; lastKnownFileType = sourcecode.swift; path = SettingsTableViewController.swift; sourceTree = "<group>"; };
		99B1ED9D249E924500BC66F3 /* SettingsToggleCell.swift */ = {isa = PBXFileReference; lastKnownFileType = sourcecode.swift; path = SettingsToggleCell.swift; sourceTree = "<group>"; };
		99B1ED9E249E924500BC66F3 /* SettingsToggleCell.xib */ = {isa = PBXFileReference; lastKnownFileType = file.xib; path = SettingsToggleCell.xib; sourceTree = "<group>"; };
		99B1EDA1249EB07900BC66F3 /* SettingsInfoViewController.swift */ = {isa = PBXFileReference; lastKnownFileType = sourcecode.swift; path = SettingsInfoViewController.swift; sourceTree = "<group>"; };
		99B1EDA4249EB0A800BC66F3 /* SettingsSegmentedCell.swift */ = {isa = PBXFileReference; fileEncoding = 4; lastKnownFileType = sourcecode.swift; path = SettingsSegmentedCell.swift; sourceTree = "<group>"; };
		99B1EDA5249EB0A800BC66F3 /* SettingsMoreInfoCell.swift */ = {isa = PBXFileReference; fileEncoding = 4; lastKnownFileType = sourcecode.swift; path = SettingsMoreInfoCell.swift; sourceTree = "<group>"; };
		99B1EDA6249EB0A800BC66F3 /* SettingsIconTextInfoCell.xib */ = {isa = PBXFileReference; fileEncoding = 4; lastKnownFileType = file.xib; path = SettingsIconTextInfoCell.xib; sourceTree = "<group>"; };
		99B1EDA7249EB0A800BC66F3 /* SettingsAboutCell.xib */ = {isa = PBXFileReference; fileEncoding = 4; lastKnownFileType = file.xib; path = SettingsAboutCell.xib; sourceTree = "<group>"; };
		99B1EDA8249EB0A800BC66F3 /* SettingsSegmentedCell.xib */ = {isa = PBXFileReference; fileEncoding = 4; lastKnownFileType = file.xib; path = SettingsSegmentedCell.xib; sourceTree = "<group>"; };
		99B1EDA9249EB0A800BC66F3 /* SettingsMoreInfoCell.xib */ = {isa = PBXFileReference; fileEncoding = 4; lastKnownFileType = file.xib; path = SettingsMoreInfoCell.xib; sourceTree = "<group>"; };
		99B1EDAA249EB0A800BC66F3 /* SettingsIconTextInfoCell.swift */ = {isa = PBXFileReference; fileEncoding = 4; lastKnownFileType = sourcecode.swift; path = SettingsIconTextInfoCell.swift; sourceTree = "<group>"; };
		99B1EDAB249EB0A800BC66F3 /* SettingsAboutCell.swift */ = {isa = PBXFileReference; fileEncoding = 4; lastKnownFileType = sourcecode.swift; path = SettingsAboutCell.swift; sourceTree = "<group>"; };
		99B1EDB4249EB0D100BC66F3 /* UIStackView+ArrangedSubviews.swift */ = {isa = PBXFileReference; fileEncoding = 4; lastKnownFileType = sourcecode.swift; path = "UIStackView+ArrangedSubviews.swift"; sourceTree = "<group>"; };
		99B1EDB6249EB2DF00BC66F3 /* Collection+SafeIndex.swift */ = {isa = PBXFileReference; lastKnownFileType = sourcecode.swift; path = "Collection+SafeIndex.swift"; sourceTree = "<group>"; };
		99B1EDB8249EC8D000BC66F3 /* SettingsNavigationController.swift */ = {isa = PBXFileReference; lastKnownFileType = sourcecode.swift; path = SettingsNavigationController.swift; sourceTree = "<group>"; };
		99B7C306249F009100B26AC6 /* Settings.bundle */ = {isa = PBXFileReference; lastKnownFileType = "wrapper.plug-in"; path = Settings.bundle; sourceTree = "<group>"; };
		99B7C308249F33DC00B26AC6 /* Bundle+Version.swift */ = {isa = PBXFileReference; fileEncoding = 4; lastKnownFileType = sourcecode.swift; path = "Bundle+Version.swift"; sourceTree = "<group>"; };
		99B7C30A249F33EF00B26AC6 /* Date+Year.swift */ = {isa = PBXFileReference; fileEncoding = 4; lastKnownFileType = sourcecode.swift; path = "Date+Year.swift"; sourceTree = "<group>"; };
		99BD700C24B81BB500D9A70D /* Mapper_Namcot118_TengenMimic1.swift */ = {isa = PBXFileReference; lastKnownFileType = sourcecode.swift; path = Mapper_Namcot118_TengenMimic1.swift; sourceTree = "<group>"; };
		99C7F1722494096000E4C04D /* Filter.swift */ = {isa = PBXFileReference; lastKnownFileType = sourcecode.swift; path = Filter.swift; sourceTree = "<group>"; };
		99C7F1742494221800E4C04D /* AudioEngine.swift */ = {isa = PBXFileReference; lastKnownFileType = sourcecode.swift; path = AudioEngine.swift; sourceTree = "<group>"; };
		99E2E2022495D8C1008AFCDB /* nes-thumbnail-provider.appex */ = {isa = PBXFileReference; explicitFileType = "wrapper.app-extension"; includeInIndex = 0; path = "nes-thumbnail-provider.appex"; sourceTree = BUILT_PRODUCTS_DIR; };
		99E2E2042495D8C1008AFCDB /* QuickLookThumbnailing.framework */ = {isa = PBXFileReference; lastKnownFileType = wrapper.framework; name = QuickLookThumbnailing.framework; path = System/Library/Frameworks/QuickLookThumbnailing.framework; sourceTree = SDKROOT; };
		99E2E2072495D8C1008AFCDB /* ThumbnailProvider.swift */ = {isa = PBXFileReference; lastKnownFileType = sourcecode.swift; path = ThumbnailProvider.swift; sourceTree = "<group>"; };
		99E2E2092495D8C1008AFCDB /* Info.plist */ = {isa = PBXFileReference; lastKnownFileType = text.plist.xml; path = Info.plist; sourceTree = "<group>"; };
		99E2E21224966A32008AFCDB /* MirroringMode.swift */ = {isa = PBXFileReference; lastKnownFileType = sourcecode.swift; path = MirroringMode.swift; sourceTree = "<group>"; };
		99E2E21524966AB0008AFCDB /* MapperIdentifier.swift */ = {isa = PBXFileReference; lastKnownFileType = sourcecode.swift; path = MapperIdentifier.swift; sourceTree = "<group>"; };
<<<<<<< HEAD
		99F4B5BF24AD6FD900DB3B36 /* Mapper_MMC5.swift */ = {isa = PBXFileReference; lastKnownFileType = sourcecode.swift; path = Mapper_MMC5.swift; sourceTree = "<group>"; };
=======
		99EA746E24F0ACEB005D0EAA /* Mapper_NTDEC2722.swift */ = {isa = PBXFileReference; lastKnownFileType = sourcecode.swift; path = Mapper_NTDEC2722.swift; sourceTree = "<group>"; };
>>>>>>> 4536cb57
		99FA3C8E24A6E7CD0065E539 /* nes-emu-tvos.app */ = {isa = PBXFileReference; explicitFileType = wrapper.application; includeInIndex = 0; path = "nes-emu-tvos.app"; sourceTree = BUILT_PRODUCTS_DIR; };
		99FA3C9024A6E7CD0065E539 /* AppDelegate.swift */ = {isa = PBXFileReference; lastKnownFileType = sourcecode.swift; path = AppDelegate.swift; sourceTree = "<group>"; };
		99FA3C9224A6E7CD0065E539 /* RomListTableViewController.swift */ = {isa = PBXFileReference; lastKnownFileType = sourcecode.swift; path = RomListTableViewController.swift; sourceTree = "<group>"; };
		99FA3C9524A6E7CD0065E539 /* Base */ = {isa = PBXFileReference; lastKnownFileType = file.storyboard; name = Base; path = Base.lproj/Main.storyboard; sourceTree = "<group>"; };
		99FA3C9724A6E7D00065E539 /* Assets.xcassets */ = {isa = PBXFileReference; lastKnownFileType = folder.assetcatalog; path = Assets.xcassets; sourceTree = "<group>"; };
		99FA3C9A24A6E7D00065E539 /* Base */ = {isa = PBXFileReference; lastKnownFileType = file.storyboard; name = Base; path = Base.lproj/LaunchScreen.storyboard; sourceTree = "<group>"; };
		99FA3C9C24A6E7D00065E539 /* Info.plist */ = {isa = PBXFileReference; lastKnownFileType = text.plist.xml; path = Info.plist; sourceTree = "<group>"; };
		99FA3CC024A7A4050065E539 /* nes-emu-tvos.entitlements */ = {isa = PBXFileReference; lastKnownFileType = text.plist.entitlements; path = "nes-emu-tvos.entitlements"; sourceTree = "<group>"; };
		99FB2209248DCC7A00D557A4 /* MapperProtocol.swift */ = {isa = PBXFileReference; lastKnownFileType = sourcecode.swift; path = MapperProtocol.swift; sourceTree = "<group>"; };
		99FEEA5F249DBB280072D225 /* NesRomNavigationController.swift */ = {isa = PBXFileReference; lastKnownFileType = sourcecode.swift; path = NesRomNavigationController.swift; sourceTree = "<group>"; };
/* End PBXFileReference section */

/* Begin PBXFrameworksBuildPhase section */
		99488F39248985F100942A1E /* Frameworks */ = {
			isa = PBXFrameworksBuildPhase;
			buildActionMask = 2147483647;
			files = (
			);
			runOnlyForDeploymentPostprocessing = 0;
		};
		99E2E1FF2495D8C1008AFCDB /* Frameworks */ = {
			isa = PBXFrameworksBuildPhase;
			buildActionMask = 2147483647;
			files = (
				99E2E2052495D8C1008AFCDB /* QuickLookThumbnailing.framework in Frameworks */,
			);
			runOnlyForDeploymentPostprocessing = 0;
		};
		99FA3C8B24A6E7CD0065E539 /* Frameworks */ = {
			isa = PBXFrameworksBuildPhase;
			buildActionMask = 2147483647;
			files = (
			);
			runOnlyForDeploymentPostprocessing = 0;
		};
/* End PBXFrameworksBuildPhase section */

/* Begin PBXGroup section */
		991B28C2248A229500A6A6DD /* NES */ = {
			isa = PBXGroup;
			children = (
				995C9AE8249C064300429ECC /* Protocols */,
				995C9AD9249BEC8100429ECC /* Mappers */,
				99E2E21824966AB8008AFCDB /* Shared */,
				991B28CB248B470C00A6A6DD /* Console.swift */,
				991B28C3248A22BA00A6A6DD /* CPU.swift */,
				991B28C7248B43A700A6A6DD /* APU.swift */,
				991B28C9248B43B500A6A6DD /* PPU.swift */,
				991B28C02489F66300A6A6DD /* Cartridge.swift */,
				991B28CD248B746A00A6A6DD /* Controller.swift */,
				99C7F1722494096000E4C04D /* Filter.swift */,
			);
			path = NES;
			sourceTree = "<group>";
		};
		99488F33248985F100942A1E = {
			isa = PBXGroup;
			children = (
				99488F3E248985F100942A1E /* nes-emu-ios */,
				99FA3C8F24A6E7CD0065E539 /* nes-emu-tvos */,
				99E2E2062495D8C1008AFCDB /* nes-thumbnail-provider */,
				99E2E2032495D8C1008AFCDB /* Frameworks */,
				99488F3D248985F100942A1E /* Products */,
			);
			sourceTree = "<group>";
		};
		99488F3D248985F100942A1E /* Products */ = {
			isa = PBXGroup;
			children = (
				99488F3C248985F100942A1E /* nes-emu-ios.app */,
				99E2E2022495D8C1008AFCDB /* nes-thumbnail-provider.appex */,
				99FA3C8E24A6E7CD0065E539 /* nes-emu-tvos.app */,
			);
			name = Products;
			sourceTree = "<group>";
		};
		99488F3E248985F100942A1E /* nes-emu-ios */ = {
			isa = PBXGroup;
			children = (
				99B7C306249F009100B26AC6 /* Settings.bundle */,
				99A372C0249028DC00089773 /* nes-emu-ios.entitlements */,
				99488F3F248985F100942A1E /* AppDelegate.swift */,
				994C12112496F10600DD2FE1 /* SceneDelegate.swift */,
				99488F572489BF6F00942A1E /* Extensions */,
				99488F562489AFC500942A1E /* Model */,
				99A372E62490D6FA00089773 /* ViewControllers */,
				99488F552489AFBD00942A1E /* Views */,
				99488F47248985F100942A1E /* Main.storyboard */,
				99488F4A248985F300942A1E /* Assets.xcassets */,
				99488F4C248985F300942A1E /* LaunchScreen.storyboard */,
				999EF98624988D8B007149C9 /* Localizable.strings */,
				99488F4F248985F300942A1E /* Info.plist */,
			);
			path = "nes-emu-ios";
			sourceTree = "<group>";
		};
		99488F552489AFBD00942A1E /* Views */ = {
			isa = PBXGroup;
			children = (
				99B1EDA3249EB09100BC66F3 /* Cells */,
				99A372BE248F8EC000089773 /* NESScreenView.swift */,
			);
			path = Views;
			sourceTree = "<group>";
		};
		99488F562489AFC500942A1E /* Model */ = {
			isa = PBXGroup;
			children = (
				991B28C2248A229500A6A6DD /* NES */,
				99488F45248985F100942A1E /* NesRomDocument.swift */,
				99C7F1742494221800E4C04D /* AudioEngine.swift */,
				99A43E9724944CFD0009DB5B /* SampleRate.swift */,
				995EEC48249DFB2300FE24F8 /* Settings.swift */,
			);
			path = Model;
			sourceTree = "<group>";
		};
		99488F572489BF6F00942A1E /* Extensions */ = {
			isa = PBXGroup;
			children = (
				99B1EDB4249EB0D100BC66F3 /* UIStackView+ArrangedSubviews.swift */,
				99488F582489BF8400942A1E /* UInt8+ByteUtils.swift */,
				99B1EDB6249EB2DF00BC66F3 /* Collection+SafeIndex.swift */,
				99B7C308249F33DC00B26AC6 /* Bundle+Version.swift */,
				99B7C30A249F33EF00B26AC6 /* Date+Year.swift */,
			);
			path = Extensions;
			sourceTree = "<group>";
		};
		995C9AD9249BEC8100429ECC /* Mappers */ = {
			isa = PBXGroup;
			children = (
				992164A2249D113D00EB4BAA /* Mapper_AxROM.swift */,
				995C9ADE249BECE000429ECC /* Mapper_CNROM.swift */,
				995C9ADC249BECCA00429ECC /* Mapper_MMC1.swift */,
				995C9AE2249BED0B00429ECC /* Mapper_MMC2.swift */,
				995C9AE4249BED4000429ECC /* Mapper_MMC3.swift */,
				99F4B5BF24AD6FD900DB3B36 /* Mapper_MMC5.swift */,
				995C9ADA249BEC9A00429ECC /* Mapper_NROM_UNROM.swift */,
				9953246124B5A86D000E9DE7 /* Mapper_ColorDreams_GxROM.swift */,
				99BD700C24B81BB500D9A70D /* Mapper_Namcot118_TengenMimic1.swift */,
				99EA746E24F0ACEB005D0EAA /* Mapper_NTDEC2722.swift */,
				995C9AE9249C081300429ECC /* Mapper_UnsupportedPlaceholder.swift */,
			);
			path = Mappers;
			sourceTree = "<group>";
		};
		995C9AE8249C064300429ECC /* Protocols */ = {
			isa = PBXGroup;
			children = (
				99FB2209248DCC7A00D557A4 /* MapperProtocol.swift */,
			);
			path = Protocols;
			sourceTree = "<group>";
		};
		99A372E62490D6FA00089773 /* ViewControllers */ = {
			isa = PBXGroup;
			children = (
				99FEEA5F249DBB280072D225 /* NesRomNavigationController.swift */,
				999AA95B248F668000DA77AA /* NesRomViewController.swift */,
				99488F41248985F100942A1E /* DocumentBrowserViewController.swift */,
				99B1ED9B249E91C600BC66F3 /* SettingsTableViewController.swift */,
				99B1EDB8249EC8D000BC66F3 /* SettingsNavigationController.swift */,
				99B1EDA1249EB07900BC66F3 /* SettingsInfoViewController.swift */,
			);
			path = ViewControllers;
			sourceTree = "<group>";
		};
		99B1EDA3249EB09100BC66F3 /* Cells */ = {
			isa = PBXGroup;
			children = (
				99B1EDAB249EB0A800BC66F3 /* SettingsAboutCell.swift */,
				99B1EDA7249EB0A800BC66F3 /* SettingsAboutCell.xib */,
				99B1EDAA249EB0A800BC66F3 /* SettingsIconTextInfoCell.swift */,
				99B1EDA6249EB0A800BC66F3 /* SettingsIconTextInfoCell.xib */,
				99B1EDA5249EB0A800BC66F3 /* SettingsMoreInfoCell.swift */,
				99B1EDA9249EB0A800BC66F3 /* SettingsMoreInfoCell.xib */,
				99B1EDA4249EB0A800BC66F3 /* SettingsSegmentedCell.swift */,
				99B1EDA8249EB0A800BC66F3 /* SettingsSegmentedCell.xib */,
				99B1ED9D249E924500BC66F3 /* SettingsToggleCell.swift */,
				99B1ED9E249E924500BC66F3 /* SettingsToggleCell.xib */,
			);
			path = Cells;
			sourceTree = "<group>";
		};
		99E2E2032495D8C1008AFCDB /* Frameworks */ = {
			isa = PBXGroup;
			children = (
				99E2E2042495D8C1008AFCDB /* QuickLookThumbnailing.framework */,
			);
			name = Frameworks;
			sourceTree = "<group>";
		};
		99E2E2062495D8C1008AFCDB /* nes-thumbnail-provider */ = {
			isa = PBXGroup;
			children = (
				99E2E2072495D8C1008AFCDB /* ThumbnailProvider.swift */,
				99E2E2092495D8C1008AFCDB /* Info.plist */,
			);
			path = "nes-thumbnail-provider";
			sourceTree = "<group>";
		};
		99E2E21824966AB8008AFCDB /* Shared */ = {
			isa = PBXGroup;
			children = (
				99E2E21524966AB0008AFCDB /* MapperIdentifier.swift */,
				99E2E21224966A32008AFCDB /* MirroringMode.swift */,
				99B0355D2496763000D2723F /* RomHeader.swift */,
			);
			path = Shared;
			sourceTree = "<group>";
		};
		99FA3C8F24A6E7CD0065E539 /* nes-emu-tvos */ = {
			isa = PBXGroup;
			children = (
				99FA3CC324A7A7640065E539 /* Resources */,
				99FA3CC024A7A4050065E539 /* nes-emu-tvos.entitlements */,
				99FA3C9024A6E7CD0065E539 /* AppDelegate.swift */,
				99FA3C9224A6E7CD0065E539 /* RomListTableViewController.swift */,
				99FA3C9424A6E7CD0065E539 /* Main.storyboard */,
				99FA3C9724A6E7D00065E539 /* Assets.xcassets */,
				99FA3C9924A6E7D00065E539 /* LaunchScreen.storyboard */,
				99FA3C9C24A6E7D00065E539 /* Info.plist */,
			);
			path = "nes-emu-tvos";
			sourceTree = "<group>";
		};
		99FA3CC324A7A7640065E539 /* Resources */ = {
			isa = PBXGroup;
			children = (
			);
			path = Resources;
			sourceTree = "<group>";
		};
/* End PBXGroup section */

/* Begin PBXNativeTarget section */
		99488F3B248985F100942A1E /* nes-emu-ios */ = {
			isa = PBXNativeTarget;
			buildConfigurationList = 99488F52248985F300942A1E /* Build configuration list for PBXNativeTarget "nes-emu-ios" */;
			buildPhases = (
				99488F38248985F100942A1E /* Sources */,
				99488F39248985F100942A1E /* Frameworks */,
				99488F3A248985F100942A1E /* Resources */,
				99E2E20D2495D8C1008AFCDB /* Embed App Extensions */,
			);
			buildRules = (
			);
			dependencies = (
				99E2E20B2495D8C1008AFCDB /* PBXTargetDependency */,
			);
			name = "nes-emu-ios";
			productName = "nes-emu-ios";
			productReference = 99488F3C248985F100942A1E /* nes-emu-ios.app */;
			productType = "com.apple.product-type.application";
		};
		99E2E2012495D8C1008AFCDB /* nes-thumbnail-provider */ = {
			isa = PBXNativeTarget;
			buildConfigurationList = 99E2E2102495D8C1008AFCDB /* Build configuration list for PBXNativeTarget "nes-thumbnail-provider" */;
			buildPhases = (
				99E2E1FE2495D8C1008AFCDB /* Sources */,
				99E2E1FF2495D8C1008AFCDB /* Frameworks */,
				99E2E2002495D8C1008AFCDB /* Resources */,
			);
			buildRules = (
			);
			dependencies = (
			);
			name = "nes-thumbnail-provider";
			productName = "nes-thumbnail-provider";
			productReference = 99E2E2022495D8C1008AFCDB /* nes-thumbnail-provider.appex */;
			productType = "com.apple.product-type.app-extension";
		};
		99FA3C8D24A6E7CD0065E539 /* nes-emu-tvos */ = {
			isa = PBXNativeTarget;
			buildConfigurationList = 99FA3C9F24A6E7D00065E539 /* Build configuration list for PBXNativeTarget "nes-emu-tvos" */;
			buildPhases = (
				99FA3C8A24A6E7CD0065E539 /* Sources */,
				99FA3C8B24A6E7CD0065E539 /* Frameworks */,
				99FA3C8C24A6E7CD0065E539 /* Resources */,
			);
			buildRules = (
			);
			dependencies = (
			);
			name = "nes-emu-tvos";
			productName = "nes-emu-tvos";
			productReference = 99FA3C8E24A6E7CD0065E539 /* nes-emu-tvos.app */;
			productType = "com.apple.product-type.application";
		};
/* End PBXNativeTarget section */

/* Begin PBXProject section */
		99488F34248985F100942A1E /* Project object */ = {
			isa = PBXProject;
			attributes = {
				LastSwiftUpdateCheck = 1150;
				LastUpgradeCheck = 1200;
				ORGANIZATIONNAME = "Tom Salvo";
				TargetAttributes = {
					99488F3B248985F100942A1E = {
						CreatedOnToolsVersion = 11.5;
					};
					99E2E2012495D8C1008AFCDB = {
						CreatedOnToolsVersion = 11.5;
					};
					99FA3C8D24A6E7CD0065E539 = {
						CreatedOnToolsVersion = 11.5;
					};
				};
			};
			buildConfigurationList = 99488F37248985F100942A1E /* Build configuration list for PBXProject "nes-emu-ios" */;
			compatibilityVersion = "Xcode 9.3";
			developmentRegion = en;
			hasScannedForEncodings = 0;
			knownRegions = (
				en,
				Base,
			);
			mainGroup = 99488F33248985F100942A1E;
			productRefGroup = 99488F3D248985F100942A1E /* Products */;
			projectDirPath = "";
			projectRoot = "";
			targets = (
				99488F3B248985F100942A1E /* nes-emu-ios */,
				99FA3C8D24A6E7CD0065E539 /* nes-emu-tvos */,
				99E2E2012495D8C1008AFCDB /* nes-thumbnail-provider */,
			);
		};
/* End PBXProject section */

/* Begin PBXResourcesBuildPhase section */
		99488F3A248985F100942A1E /* Resources */ = {
			isa = PBXResourcesBuildPhase;
			buildActionMask = 2147483647;
			files = (
				99B1EDA0249E924500BC66F3 /* SettingsToggleCell.xib in Resources */,
				99488F4E248985F300942A1E /* LaunchScreen.storyboard in Resources */,
				99B7C307249F009100B26AC6 /* Settings.bundle in Resources */,
				999EF98724988D8B007149C9 /* Localizable.strings in Resources */,
				99488F4B248985F300942A1E /* Assets.xcassets in Resources */,
				99B1EDAF249EB0A800BC66F3 /* SettingsAboutCell.xib in Resources */,
				99B1EDAE249EB0A800BC66F3 /* SettingsIconTextInfoCell.xib in Resources */,
				99488F49248985F100942A1E /* Main.storyboard in Resources */,
				99B1EDB1249EB0A800BC66F3 /* SettingsMoreInfoCell.xib in Resources */,
				99B1EDB0249EB0A800BC66F3 /* SettingsSegmentedCell.xib in Resources */,
			);
			runOnlyForDeploymentPostprocessing = 0;
		};
		99E2E2002495D8C1008AFCDB /* Resources */ = {
			isa = PBXResourcesBuildPhase;
			buildActionMask = 2147483647;
			files = (
			);
			runOnlyForDeploymentPostprocessing = 0;
		};
		99FA3C8C24A6E7CD0065E539 /* Resources */ = {
			isa = PBXResourcesBuildPhase;
			buildActionMask = 2147483647;
			files = (
				99FA3C9B24A6E7D00065E539 /* LaunchScreen.storyboard in Resources */,
				99FA3C9824A6E7D00065E539 /* Assets.xcassets in Resources */,
				99FA3C9624A6E7CD0065E539 /* Main.storyboard in Resources */,
			);
			runOnlyForDeploymentPostprocessing = 0;
		};
/* End PBXResourcesBuildPhase section */

/* Begin PBXSourcesBuildPhase section */
		99488F38248985F100942A1E /* Sources */ = {
			isa = PBXSourcesBuildPhase;
			buildActionMask = 2147483647;
			files = (
				991B28CA248B43B500A6A6DD /* PPU.swift in Sources */,
				99FB220A248DCC7A00D557A4 /* MapperProtocol.swift in Sources */,
				99B1ED9F249E924500BC66F3 /* SettingsToggleCell.swift in Sources */,
				99488F46248985F100942A1E /* NesRomDocument.swift in Sources */,
				99B7C30B249F33EF00B26AC6 /* Date+Year.swift in Sources */,
				991B28CE248B746A00A6A6DD /* Controller.swift in Sources */,
				99B1EDB3249EB0A800BC66F3 /* SettingsAboutCell.swift in Sources */,
				995C9AE3249BED0B00429ECC /* Mapper_MMC2.swift in Sources */,
				99EA746F24F0ACEC005D0EAA /* Mapper_NTDEC2722.swift in Sources */,
				995C9ADF249BECE000429ECC /* Mapper_CNROM.swift in Sources */,
				99A43E9824944CFD0009DB5B /* SampleRate.swift in Sources */,
				991B28C12489F66300A6A6DD /* Cartridge.swift in Sources */,
				994C12122496F10600DD2FE1 /* SceneDelegate.swift in Sources */,
				99C7F1752494221800E4C04D /* AudioEngine.swift in Sources */,
				991B28C4248A22BA00A6A6DD /* CPU.swift in Sources */,
				99F4B5C024AD6FD900DB3B36 /* Mapper_MMC5.swift in Sources */,
				992164A3249D113D00EB4BAA /* Mapper_AxROM.swift in Sources */,
				99B7C309249F33DC00B26AC6 /* Bundle+Version.swift in Sources */,
				99488F42248985F100942A1E /* DocumentBrowserViewController.swift in Sources */,
				99488F40248985F100942A1E /* AppDelegate.swift in Sources */,
				99B1EDAD249EB0A800BC66F3 /* SettingsMoreInfoCell.swift in Sources */,
				99B1EDB7249EB2DF00BC66F3 /* Collection+SafeIndex.swift in Sources */,
				9953246224B5A86D000E9DE7 /* Mapper_ColorDreams_GxROM.swift in Sources */,
				991B28C8248B43A700A6A6DD /* APU.swift in Sources */,
				995C9ADD249BECCA00429ECC /* Mapper_MMC1.swift in Sources */,
				99E2E21624966AB0008AFCDB /* MapperIdentifier.swift in Sources */,
				999AA95C248F668000DA77AA /* NesRomViewController.swift in Sources */,
				995C9ADB249BEC9A00429ECC /* Mapper_NROM_UNROM.swift in Sources */,
				99B1EDA2249EB07900BC66F3 /* SettingsInfoViewController.swift in Sources */,
				995EEC49249DFB2300FE24F8 /* Settings.swift in Sources */,
				995C9AEA249C081300429ECC /* Mapper_UnsupportedPlaceholder.swift in Sources */,
				99BD700D24B81BB500D9A70D /* Mapper_Namcot118_TengenMimic1.swift in Sources */,
				99FEEA60249DBB280072D225 /* NesRomNavigationController.swift in Sources */,
				99B1EDB2249EB0A800BC66F3 /* SettingsIconTextInfoCell.swift in Sources */,
				991B28CC248B470C00A6A6DD /* Console.swift in Sources */,
				99B1EDB9249EC8D000BC66F3 /* SettingsNavigationController.swift in Sources */,
				99C7F1732494096000E4C04D /* Filter.swift in Sources */,
				99488F592489BF8400942A1E /* UInt8+ByteUtils.swift in Sources */,
				99B0355E2496763000D2723F /* RomHeader.swift in Sources */,
				99B1ED9C249E91C600BC66F3 /* SettingsTableViewController.swift in Sources */,
				99B1EDAC249EB0A800BC66F3 /* SettingsSegmentedCell.swift in Sources */,
				995C9AE5249BED4000429ECC /* Mapper_MMC3.swift in Sources */,
				99A372BF248F8EC000089773 /* NESScreenView.swift in Sources */,
				99B1EDB5249EB0D100BC66F3 /* UIStackView+ArrangedSubviews.swift in Sources */,
				99E2E21324966A32008AFCDB /* MirroringMode.swift in Sources */,
			);
			runOnlyForDeploymentPostprocessing = 0;
		};
		99E2E1FE2495D8C1008AFCDB /* Sources */ = {
			isa = PBXSourcesBuildPhase;
			buildActionMask = 2147483647;
			files = (
				99E2E21424966A32008AFCDB /* MirroringMode.swift in Sources */,
				99B0355F2496763000D2723F /* RomHeader.swift in Sources */,
				99E2E21724966AB0008AFCDB /* MapperIdentifier.swift in Sources */,
				99E2E21124960A07008AFCDB /* UInt8+ByteUtils.swift in Sources */,
				99E2E2082495D8C1008AFCDB /* ThumbnailProvider.swift in Sources */,
			);
			runOnlyForDeploymentPostprocessing = 0;
		};
		99FA3C8A24A6E7CD0065E539 /* Sources */ = {
			isa = PBXSourcesBuildPhase;
			buildActionMask = 2147483647;
			files = (
				9953246324B5A86D000E9DE7 /* Mapper_ColorDreams_GxROM.swift in Sources */,
				99FA3CAA24A6F1120065E539 /* Mapper_AxROM.swift in Sources */,
				99FA3CB724A6F12A0065E539 /* PPU.swift in Sources */,
				99FA3CAD24A6F1180065E539 /* Mapper_MMC2.swift in Sources */,
				99FA3CAF24A6F11D0065E539 /* Mapper_NROM_UNROM.swift in Sources */,
				99FA3CAE24A6F11A0065E539 /* Mapper_MMC3.swift in Sources */,
				99FA3CA324A6F08C0065E539 /* NesRomViewController.swift in Sources */,
				99FA3CB124A6F1270065E539 /* MapperIdentifier.swift in Sources */,
				99FA3CB924A6F12A0065E539 /* Controller.swift in Sources */,
				99FA3CA524A6F1030065E539 /* Collection+SafeIndex.swift in Sources */,
				99FA3CA924A6F1100065E539 /* MapperProtocol.swift in Sources */,
				99FA3CAB24A6F1140065E539 /* Mapper_CNROM.swift in Sources */,
				99FA3CBD24A6F1500065E539 /* SampleRate.swift in Sources */,
				99FA3CA624A6F1050065E539 /* Bundle+Version.swift in Sources */,
				99BD700E24B81BB500D9A70D /* Mapper_Namcot118_TengenMimic1.swift in Sources */,
				99FA3CB424A6F12A0065E539 /* Console.swift in Sources */,
				99FA3C9324A6E7CD0065E539 /* RomListTableViewController.swift in Sources */,
				99FA3CA824A6F10B0065E539 /* UIStackView+ArrangedSubviews.swift in Sources */,
				99FA3CB824A6F12A0065E539 /* Cartridge.swift in Sources */,
<<<<<<< HEAD
				99F4B5C124AD6FD900DB3B36 /* Mapper_MMC5.swift in Sources */,
=======
				99EA747024F0ACEC005D0EAA /* Mapper_NTDEC2722.swift in Sources */,
>>>>>>> 4536cb57
				99FA3CAC24A6F1160065E539 /* Mapper_MMC1.swift in Sources */,
				99FA3CB524A6F12A0065E539 /* CPU.swift in Sources */,
				99FA3CB324A6F1270065E539 /* RomHeader.swift in Sources */,
				99FA3CB024A6F11F0065E539 /* Mapper_UnsupportedPlaceholder.swift in Sources */,
				99FA3CBC24A6F1500065E539 /* AudioEngine.swift in Sources */,
				99FA3CB624A6F12A0065E539 /* APU.swift in Sources */,
				99FA3CA724A6F1090065E539 /* Date+Year.swift in Sources */,
				99FA3CBE24A6F1500065E539 /* Settings.swift in Sources */,
				99FA3C9124A6E7CD0065E539 /* AppDelegate.swift in Sources */,
				99FA3CA424A6F1000065E539 /* UInt8+ByteUtils.swift in Sources */,
				99FA3CBF24A6F16D0065E539 /* NESScreenView.swift in Sources */,
				99FA3CBA24A6F12A0065E539 /* Filter.swift in Sources */,
				99FA3CB224A6F1270065E539 /* MirroringMode.swift in Sources */,
			);
			runOnlyForDeploymentPostprocessing = 0;
		};
/* End PBXSourcesBuildPhase section */

/* Begin PBXTargetDependency section */
		99E2E20B2495D8C1008AFCDB /* PBXTargetDependency */ = {
			isa = PBXTargetDependency;
			target = 99E2E2012495D8C1008AFCDB /* nes-thumbnail-provider */;
			targetProxy = 99E2E20A2495D8C1008AFCDB /* PBXContainerItemProxy */;
		};
/* End PBXTargetDependency section */

/* Begin PBXVariantGroup section */
		99488F47248985F100942A1E /* Main.storyboard */ = {
			isa = PBXVariantGroup;
			children = (
				99488F48248985F100942A1E /* Base */,
			);
			name = Main.storyboard;
			sourceTree = "<group>";
		};
		99488F4C248985F300942A1E /* LaunchScreen.storyboard */ = {
			isa = PBXVariantGroup;
			children = (
				99488F4D248985F300942A1E /* Base */,
			);
			name = LaunchScreen.storyboard;
			sourceTree = "<group>";
		};
		99FA3C9424A6E7CD0065E539 /* Main.storyboard */ = {
			isa = PBXVariantGroup;
			children = (
				99FA3C9524A6E7CD0065E539 /* Base */,
			);
			name = Main.storyboard;
			sourceTree = "<group>";
		};
		99FA3C9924A6E7D00065E539 /* LaunchScreen.storyboard */ = {
			isa = PBXVariantGroup;
			children = (
				99FA3C9A24A6E7D00065E539 /* Base */,
			);
			name = LaunchScreen.storyboard;
			sourceTree = "<group>";
		};
/* End PBXVariantGroup section */

/* Begin XCBuildConfiguration section */
		99488F50248985F300942A1E /* Debug */ = {
			isa = XCBuildConfiguration;
			buildSettings = {
				ALWAYS_SEARCH_USER_PATHS = NO;
				CLANG_ANALYZER_NONNULL = YES;
				CLANG_ANALYZER_NUMBER_OBJECT_CONVERSION = YES_AGGRESSIVE;
				CLANG_CXX_LANGUAGE_STANDARD = "gnu++14";
				CLANG_CXX_LIBRARY = "libc++";
				CLANG_ENABLE_MODULES = YES;
				CLANG_ENABLE_OBJC_ARC = YES;
				CLANG_ENABLE_OBJC_WEAK = YES;
				CLANG_WARN_BLOCK_CAPTURE_AUTORELEASING = YES;
				CLANG_WARN_BOOL_CONVERSION = YES;
				CLANG_WARN_COMMA = YES;
				CLANG_WARN_CONSTANT_CONVERSION = YES;
				CLANG_WARN_DEPRECATED_OBJC_IMPLEMENTATIONS = YES;
				CLANG_WARN_DIRECT_OBJC_ISA_USAGE = YES_ERROR;
				CLANG_WARN_DOCUMENTATION_COMMENTS = YES;
				CLANG_WARN_EMPTY_BODY = YES;
				CLANG_WARN_ENUM_CONVERSION = YES;
				CLANG_WARN_INFINITE_RECURSION = YES;
				CLANG_WARN_INT_CONVERSION = YES;
				CLANG_WARN_NON_LITERAL_NULL_CONVERSION = YES;
				CLANG_WARN_OBJC_IMPLICIT_RETAIN_SELF = YES;
				CLANG_WARN_OBJC_LITERAL_CONVERSION = YES;
				CLANG_WARN_OBJC_ROOT_CLASS = YES_ERROR;
				CLANG_WARN_QUOTED_INCLUDE_IN_FRAMEWORK_HEADER = YES;
				CLANG_WARN_RANGE_LOOP_ANALYSIS = YES;
				CLANG_WARN_STRICT_PROTOTYPES = YES;
				CLANG_WARN_SUSPICIOUS_MOVE = YES;
				CLANG_WARN_UNGUARDED_AVAILABILITY = YES_AGGRESSIVE;
				CLANG_WARN_UNREACHABLE_CODE = YES;
				CLANG_WARN__DUPLICATE_METHOD_MATCH = YES;
				COPY_PHASE_STRIP = NO;
				DEBUG_INFORMATION_FORMAT = dwarf;
				ENABLE_STRICT_OBJC_MSGSEND = YES;
				ENABLE_TESTABILITY = YES;
				GCC_C_LANGUAGE_STANDARD = gnu11;
				GCC_DYNAMIC_NO_PIC = NO;
				GCC_NO_COMMON_BLOCKS = YES;
				GCC_OPTIMIZATION_LEVEL = 0;
				GCC_PREPROCESSOR_DEFINITIONS = (
					"DEBUG=1",
					"$(inherited)",
				);
				GCC_WARN_64_TO_32_BIT_CONVERSION = YES;
				GCC_WARN_ABOUT_RETURN_TYPE = YES_ERROR;
				GCC_WARN_UNDECLARED_SELECTOR = YES;
				GCC_WARN_UNINITIALIZED_AUTOS = YES_AGGRESSIVE;
				GCC_WARN_UNUSED_FUNCTION = YES;
				GCC_WARN_UNUSED_VARIABLE = YES;
				IPHONEOS_DEPLOYMENT_TARGET = 13.5;
				MTL_ENABLE_DEBUG_INFO = INCLUDE_SOURCE;
				MTL_FAST_MATH = YES;
				ONLY_ACTIVE_ARCH = YES;
				SDKROOT = iphoneos;
				SWIFT_ACTIVE_COMPILATION_CONDITIONS = DEBUG;
				SWIFT_OPTIMIZATION_LEVEL = "-Onone";
			};
			name = Debug;
		};
		99488F51248985F300942A1E /* Release */ = {
			isa = XCBuildConfiguration;
			buildSettings = {
				ALWAYS_SEARCH_USER_PATHS = NO;
				CLANG_ANALYZER_NONNULL = YES;
				CLANG_ANALYZER_NUMBER_OBJECT_CONVERSION = YES_AGGRESSIVE;
				CLANG_CXX_LANGUAGE_STANDARD = "gnu++14";
				CLANG_CXX_LIBRARY = "libc++";
				CLANG_ENABLE_MODULES = YES;
				CLANG_ENABLE_OBJC_ARC = YES;
				CLANG_ENABLE_OBJC_WEAK = YES;
				CLANG_WARN_BLOCK_CAPTURE_AUTORELEASING = YES;
				CLANG_WARN_BOOL_CONVERSION = YES;
				CLANG_WARN_COMMA = YES;
				CLANG_WARN_CONSTANT_CONVERSION = YES;
				CLANG_WARN_DEPRECATED_OBJC_IMPLEMENTATIONS = YES;
				CLANG_WARN_DIRECT_OBJC_ISA_USAGE = YES_ERROR;
				CLANG_WARN_DOCUMENTATION_COMMENTS = YES;
				CLANG_WARN_EMPTY_BODY = YES;
				CLANG_WARN_ENUM_CONVERSION = YES;
				CLANG_WARN_INFINITE_RECURSION = YES;
				CLANG_WARN_INT_CONVERSION = YES;
				CLANG_WARN_NON_LITERAL_NULL_CONVERSION = YES;
				CLANG_WARN_OBJC_IMPLICIT_RETAIN_SELF = YES;
				CLANG_WARN_OBJC_LITERAL_CONVERSION = YES;
				CLANG_WARN_OBJC_ROOT_CLASS = YES_ERROR;
				CLANG_WARN_QUOTED_INCLUDE_IN_FRAMEWORK_HEADER = YES;
				CLANG_WARN_RANGE_LOOP_ANALYSIS = YES;
				CLANG_WARN_STRICT_PROTOTYPES = YES;
				CLANG_WARN_SUSPICIOUS_MOVE = YES;
				CLANG_WARN_UNGUARDED_AVAILABILITY = YES_AGGRESSIVE;
				CLANG_WARN_UNREACHABLE_CODE = YES;
				CLANG_WARN__DUPLICATE_METHOD_MATCH = YES;
				COPY_PHASE_STRIP = NO;
				DEBUG_INFORMATION_FORMAT = "dwarf-with-dsym";
				ENABLE_NS_ASSERTIONS = NO;
				ENABLE_STRICT_OBJC_MSGSEND = YES;
				GCC_C_LANGUAGE_STANDARD = gnu11;
				GCC_NO_COMMON_BLOCKS = YES;
				GCC_WARN_64_TO_32_BIT_CONVERSION = YES;
				GCC_WARN_ABOUT_RETURN_TYPE = YES_ERROR;
				GCC_WARN_UNDECLARED_SELECTOR = YES;
				GCC_WARN_UNINITIALIZED_AUTOS = YES_AGGRESSIVE;
				GCC_WARN_UNUSED_FUNCTION = YES;
				GCC_WARN_UNUSED_VARIABLE = YES;
				IPHONEOS_DEPLOYMENT_TARGET = 13.5;
				MTL_ENABLE_DEBUG_INFO = NO;
				MTL_FAST_MATH = YES;
				SDKROOT = iphoneos;
				SWIFT_COMPILATION_MODE = wholemodule;
				SWIFT_OPTIMIZATION_LEVEL = "-O";
				VALIDATE_PRODUCT = YES;
			};
			name = Release;
		};
		99488F53248985F300942A1E /* Debug */ = {
			isa = XCBuildConfiguration;
			buildSettings = {
				ALWAYS_EMBED_SWIFT_STANDARD_LIBRARIES = YES;
				ASSETCATALOG_COMPILER_APPICON_NAME = AppIcon;
				CODE_SIGN_ENTITLEMENTS = "nes-emu-ios/nes-emu-ios.entitlements";
				CODE_SIGN_STYLE = Automatic;
				DEVELOPMENT_TEAM = 354MRHL389;
				INFOPLIST_FILE = "nes-emu-ios/Info.plist";
				IPHONEOS_DEPLOYMENT_TARGET = 13.0;
				LD_RUNPATH_SEARCH_PATHS = (
					"$(inherited)",
					"@executable_path/Frameworks",
				);
				PRODUCT_BUNDLE_IDENTIFIER = "com.tomsalvo.nes-emu-ios";
				PRODUCT_NAME = "$(TARGET_NAME)";
				SUPPORTS_MACCATALYST = YES;
				SWIFT_VERSION = 5.0;
				TARGETED_DEVICE_FAMILY = "1,2";
			};
			name = Debug;
		};
		99488F54248985F300942A1E /* Release */ = {
			isa = XCBuildConfiguration;
			buildSettings = {
				ALWAYS_EMBED_SWIFT_STANDARD_LIBRARIES = YES;
				ASSETCATALOG_COMPILER_APPICON_NAME = AppIcon;
				CODE_SIGN_ENTITLEMENTS = "nes-emu-ios/nes-emu-ios.entitlements";
				CODE_SIGN_STYLE = Automatic;
				DEVELOPMENT_TEAM = 354MRHL389;
				INFOPLIST_FILE = "nes-emu-ios/Info.plist";
				IPHONEOS_DEPLOYMENT_TARGET = 13.0;
				LD_RUNPATH_SEARCH_PATHS = (
					"$(inherited)",
					"@executable_path/Frameworks",
				);
				PRODUCT_BUNDLE_IDENTIFIER = "com.tomsalvo.nes-emu-ios";
				PRODUCT_NAME = "$(TARGET_NAME)";
				SUPPORTS_MACCATALYST = YES;
				SWIFT_DISABLE_SAFETY_CHECKS = YES;
				SWIFT_ENFORCE_EXCLUSIVE_ACCESS = off;
				SWIFT_VERSION = 5.0;
				TARGETED_DEVICE_FAMILY = "1,2";
			};
			name = Release;
		};
		99E2E20E2495D8C1008AFCDB /* Debug */ = {
			isa = XCBuildConfiguration;
			buildSettings = {
				CODE_SIGN_STYLE = Automatic;
				DEVELOPMENT_TEAM = 354MRHL389;
				INFOPLIST_FILE = "nes-thumbnail-provider/Info.plist";
				LD_RUNPATH_SEARCH_PATHS = (
					"$(inherited)",
					"@executable_path/Frameworks",
					"@executable_path/../../Frameworks",
				);
				PRODUCT_BUNDLE_IDENTIFIER = "com.tomsalvo.nes-emu-ios.nes-thumbnail-provider";
				PRODUCT_NAME = "$(TARGET_NAME)";
				SKIP_INSTALL = YES;
				SWIFT_VERSION = 5.0;
				TARGETED_DEVICE_FAMILY = "1,2";
			};
			name = Debug;
		};
		99E2E20F2495D8C1008AFCDB /* Release */ = {
			isa = XCBuildConfiguration;
			buildSettings = {
				CODE_SIGN_STYLE = Automatic;
				DEVELOPMENT_TEAM = 354MRHL389;
				INFOPLIST_FILE = "nes-thumbnail-provider/Info.plist";
				LD_RUNPATH_SEARCH_PATHS = (
					"$(inherited)",
					"@executable_path/Frameworks",
					"@executable_path/../../Frameworks",
				);
				PRODUCT_BUNDLE_IDENTIFIER = "com.tomsalvo.nes-emu-ios.nes-thumbnail-provider";
				PRODUCT_NAME = "$(TARGET_NAME)";
				SKIP_INSTALL = YES;
				SWIFT_VERSION = 5.0;
				TARGETED_DEVICE_FAMILY = "1,2";
			};
			name = Release;
		};
		99FA3C9D24A6E7D00065E539 /* Debug */ = {
			isa = XCBuildConfiguration;
			buildSettings = {
				ASSETCATALOG_COMPILER_APPICON_NAME = "App Icon & Top Shelf Image";
				CODE_SIGN_ENTITLEMENTS = "nes-emu-tvos/nes-emu-tvos.entitlements";
				CODE_SIGN_STYLE = Automatic;
				DEVELOPMENT_TEAM = 354MRHL389;
				INFOPLIST_FILE = "nes-emu-tvos/Info.plist";
				LD_RUNPATH_SEARCH_PATHS = (
					"$(inherited)",
					"@executable_path/Frameworks",
				);
				PRODUCT_BUNDLE_IDENTIFIER = "com.tomsalvo.nes-emu-tvos";
				PRODUCT_NAME = "$(TARGET_NAME)";
				SDKROOT = appletvos;
				SWIFT_VERSION = 5.0;
				TARGETED_DEVICE_FAMILY = 3;
				TVOS_DEPLOYMENT_TARGET = 13.4;
			};
			name = Debug;
		};
		99FA3C9E24A6E7D00065E539 /* Release */ = {
			isa = XCBuildConfiguration;
			buildSettings = {
				ASSETCATALOG_COMPILER_APPICON_NAME = "App Icon & Top Shelf Image";
				CODE_SIGN_ENTITLEMENTS = "nes-emu-tvos/nes-emu-tvos.entitlements";
				CODE_SIGN_STYLE = Automatic;
				DEVELOPMENT_TEAM = 354MRHL389;
				INFOPLIST_FILE = "nes-emu-tvos/Info.plist";
				LD_RUNPATH_SEARCH_PATHS = (
					"$(inherited)",
					"@executable_path/Frameworks",
				);
				PRODUCT_BUNDLE_IDENTIFIER = "com.tomsalvo.nes-emu-tvos";
				PRODUCT_NAME = "$(TARGET_NAME)";
				SDKROOT = appletvos;
				SWIFT_DISABLE_SAFETY_CHECKS = YES;
				SWIFT_ENFORCE_EXCLUSIVE_ACCESS = off;
				SWIFT_VERSION = 5.0;
				TARGETED_DEVICE_FAMILY = 3;
				TVOS_DEPLOYMENT_TARGET = 13.4;
			};
			name = Release;
		};
/* End XCBuildConfiguration section */

/* Begin XCConfigurationList section */
		99488F37248985F100942A1E /* Build configuration list for PBXProject "nes-emu-ios" */ = {
			isa = XCConfigurationList;
			buildConfigurations = (
				99488F50248985F300942A1E /* Debug */,
				99488F51248985F300942A1E /* Release */,
			);
			defaultConfigurationIsVisible = 0;
			defaultConfigurationName = Release;
		};
		99488F52248985F300942A1E /* Build configuration list for PBXNativeTarget "nes-emu-ios" */ = {
			isa = XCConfigurationList;
			buildConfigurations = (
				99488F53248985F300942A1E /* Debug */,
				99488F54248985F300942A1E /* Release */,
			);
			defaultConfigurationIsVisible = 0;
			defaultConfigurationName = Release;
		};
		99E2E2102495D8C1008AFCDB /* Build configuration list for PBXNativeTarget "nes-thumbnail-provider" */ = {
			isa = XCConfigurationList;
			buildConfigurations = (
				99E2E20E2495D8C1008AFCDB /* Debug */,
				99E2E20F2495D8C1008AFCDB /* Release */,
			);
			defaultConfigurationIsVisible = 0;
			defaultConfigurationName = Release;
		};
		99FA3C9F24A6E7D00065E539 /* Build configuration list for PBXNativeTarget "nes-emu-tvos" */ = {
			isa = XCConfigurationList;
			buildConfigurations = (
				99FA3C9D24A6E7D00065E539 /* Debug */,
				99FA3C9E24A6E7D00065E539 /* Release */,
			);
			defaultConfigurationIsVisible = 0;
			defaultConfigurationName = Release;
		};
/* End XCConfigurationList section */
	};
	rootObject = 99488F34248985F100942A1E /* Project object */;
}<|MERGE_RESOLUTION|>--- conflicted
+++ resolved
@@ -67,13 +67,10 @@
 		99E2E21424966A32008AFCDB /* MirroringMode.swift in Sources */ = {isa = PBXBuildFile; fileRef = 99E2E21224966A32008AFCDB /* MirroringMode.swift */; };
 		99E2E21624966AB0008AFCDB /* MapperIdentifier.swift in Sources */ = {isa = PBXBuildFile; fileRef = 99E2E21524966AB0008AFCDB /* MapperIdentifier.swift */; };
 		99E2E21724966AB0008AFCDB /* MapperIdentifier.swift in Sources */ = {isa = PBXBuildFile; fileRef = 99E2E21524966AB0008AFCDB /* MapperIdentifier.swift */; };
-<<<<<<< HEAD
 		99F4B5C024AD6FD900DB3B36 /* Mapper_MMC5.swift in Sources */ = {isa = PBXBuildFile; fileRef = 99F4B5BF24AD6FD900DB3B36 /* Mapper_MMC5.swift */; };
 		99F4B5C124AD6FD900DB3B36 /* Mapper_MMC5.swift in Sources */ = {isa = PBXBuildFile; fileRef = 99F4B5BF24AD6FD900DB3B36 /* Mapper_MMC5.swift */; };
-=======
 		99EA746F24F0ACEC005D0EAA /* Mapper_NTDEC2722.swift in Sources */ = {isa = PBXBuildFile; fileRef = 99EA746E24F0ACEB005D0EAA /* Mapper_NTDEC2722.swift */; };
 		99EA747024F0ACEC005D0EAA /* Mapper_NTDEC2722.swift in Sources */ = {isa = PBXBuildFile; fileRef = 99EA746E24F0ACEB005D0EAA /* Mapper_NTDEC2722.swift */; };
->>>>>>> 4536cb57
 		99FA3C9124A6E7CD0065E539 /* AppDelegate.swift in Sources */ = {isa = PBXBuildFile; fileRef = 99FA3C9024A6E7CD0065E539 /* AppDelegate.swift */; };
 		99FA3C9324A6E7CD0065E539 /* RomListTableViewController.swift in Sources */ = {isa = PBXBuildFile; fileRef = 99FA3C9224A6E7CD0065E539 /* RomListTableViewController.swift */; };
 		99FA3C9624A6E7CD0065E539 /* Main.storyboard in Resources */ = {isa = PBXBuildFile; fileRef = 99FA3C9424A6E7CD0065E539 /* Main.storyboard */; };
@@ -194,11 +191,8 @@
 		99E2E2092495D8C1008AFCDB /* Info.plist */ = {isa = PBXFileReference; lastKnownFileType = text.plist.xml; path = Info.plist; sourceTree = "<group>"; };
 		99E2E21224966A32008AFCDB /* MirroringMode.swift */ = {isa = PBXFileReference; lastKnownFileType = sourcecode.swift; path = MirroringMode.swift; sourceTree = "<group>"; };
 		99E2E21524966AB0008AFCDB /* MapperIdentifier.swift */ = {isa = PBXFileReference; lastKnownFileType = sourcecode.swift; path = MapperIdentifier.swift; sourceTree = "<group>"; };
-<<<<<<< HEAD
 		99F4B5BF24AD6FD900DB3B36 /* Mapper_MMC5.swift */ = {isa = PBXFileReference; lastKnownFileType = sourcecode.swift; path = Mapper_MMC5.swift; sourceTree = "<group>"; };
-=======
 		99EA746E24F0ACEB005D0EAA /* Mapper_NTDEC2722.swift */ = {isa = PBXFileReference; lastKnownFileType = sourcecode.swift; path = Mapper_NTDEC2722.swift; sourceTree = "<group>"; };
->>>>>>> 4536cb57
 		99FA3C8E24A6E7CD0065E539 /* nes-emu-tvos.app */ = {isa = PBXFileReference; explicitFileType = wrapper.application; includeInIndex = 0; path = "nes-emu-tvos.app"; sourceTree = BUILT_PRODUCTS_DIR; };
 		99FA3C9024A6E7CD0065E539 /* AppDelegate.swift */ = {isa = PBXFileReference; lastKnownFileType = sourcecode.swift; path = AppDelegate.swift; sourceTree = "<group>"; };
 		99FA3C9224A6E7CD0065E539 /* RomListTableViewController.swift */ = {isa = PBXFileReference; lastKnownFileType = sourcecode.swift; path = RomListTableViewController.swift; sourceTree = "<group>"; };
@@ -655,11 +649,8 @@
 				99FA3C9324A6E7CD0065E539 /* RomListTableViewController.swift in Sources */,
 				99FA3CA824A6F10B0065E539 /* UIStackView+ArrangedSubviews.swift in Sources */,
 				99FA3CB824A6F12A0065E539 /* Cartridge.swift in Sources */,
-<<<<<<< HEAD
 				99F4B5C124AD6FD900DB3B36 /* Mapper_MMC5.swift in Sources */,
-=======
 				99EA747024F0ACEC005D0EAA /* Mapper_NTDEC2722.swift in Sources */,
->>>>>>> 4536cb57
 				99FA3CAC24A6F1160065E539 /* Mapper_MMC1.swift in Sources */,
 				99FA3CB524A6F12A0065E539 /* CPU.swift in Sources */,
 				99FA3CB324A6F1270065E539 /* RomHeader.swift in Sources */,
