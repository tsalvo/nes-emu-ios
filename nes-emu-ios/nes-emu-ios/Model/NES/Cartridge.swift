--- conflicted
+++ resolved
@@ -119,13 +119,10 @@
             return Mapper_AxROM(withCartridge: self)
         case .MMC2:
             return Mapper_MMC2(withCartridge: self)
-<<<<<<< HEAD
+        case .ColorDreams:
+            return Mapper_ColorDreams(withCartridge: self)
         case .MMC5:
             return Mapper_MMC5(withCartridge: self)
-=======
-        case .ColorDreams:
-            return Mapper_ColorDreams(withCartridge: self)
->>>>>>> 7d21fd34
         default:
             return Mapper_UnsupportedPlaceholder(withCartridge: self)
         }
