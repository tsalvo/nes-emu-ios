--- conflicted
+++ resolved
@@ -121,13 +121,10 @@
             return Mapper_MMC2(withCartridge: self)
         case .ColorDreams, .GxROM:
             return Mapper_ColorDreams_GxROM(withCartridge: self)
-<<<<<<< HEAD
         case .MMC5:
             return Mapper_MMC5(withCartridge: self)
-=======
         case .Namcot118_TengenMimic1:
             return Mapper_Namcot118_TengenMimic1(withCartridge: self)
->>>>>>> 1380d6bc
         default:
             return Mapper_UnsupportedPlaceholder(withCartridge: self)
         }
