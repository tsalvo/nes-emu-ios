--- conflicted
+++ resolved
@@ -135,15 +135,9 @@
            safeState.bools.count >= 8,
            safeState.uint8s.count >= Self.prgRamBytes + Self.extendedRamBytes + Self.onboardVRamPageBytes + Self.onboardVRamPageBytes + Self.numNameTableModes + 8
         {
-<<<<<<< HEAD
             self.mirroringMode = MirroringMode.init(rawValue: Int(safeState.mirroringMode)) ?? aCartridge.header.mirroringMode
-            self.prgOffsets = [Int](safeState.ints[0 ..< self.prgOffsets.count])
-            self.chrOffsets = [Int](safeState.ints[self.prgOffsets.count ..< self.prgOffsets.count + self.chrOffsets.count])
-=======
-            self.mirroringMode = MirroringMode.init(rawValue: safeState.mirroringMode) ?? aCartridge.header.mirroringMode
             self.prgOffsets = [Int](safeState.ints[0 ..< Self.numPrgBanks])
             self.chrOffsets = [Int](safeState.ints[Self.numPrgBanks ..< Self.numPrgBanks + Self.numChrBanks])
->>>>>>> 7ed3c851
             self.verticalSplitScreenSide = safeState.bools[0]
             self.verticalSplitScreenMode = safeState.bools[1]
             self.inFrameFlag = safeState.bools[2]
@@ -198,22 +192,8 @@
             u8.append(self.prgRamBank)
             u8.append(self.reg5203Value)
             
-<<<<<<< HEAD
-            return MapperState(mirroringMode: UInt8(self.mirroringMode.rawValue),
-                        ints:
-                            self.prgOffsets + self.chrOffsets,
-                        bools:
-                            [self.verticalSplitScreenSide, self.verticalSplitScreenMode, self.inFrameFlag, self.irqEnableFlag, self.upperChrBankSet, self.sprite8x16ModeEnable, self.pendingIRQFlag],
-                        uint8s: u8, chr: self.chr)
-        }
-        set
-        {
-            self.mirroringMode = MirroringMode.init(rawValue: Int(newValue.mirroringMode)) ?? self.mirroringMode
-            self.prgOffsets = [Int](newValue.ints[0 ..< self.prgOffsets.count])
-            self.chrOffsets = [Int](newValue.ints[self.prgOffsets.count ..< self.prgOffsets.count + self.chrOffsets.count])
-=======
             return MapperState(
-                mirroringMode: self.mirroringMode.rawValue,
+                mirroringMode: UInt8(self.mirroringMode.rawValue),
                 ints: self.prgOffsets + self.chrOffsets,
                 bools: [
                     self.verticalSplitScreenSide,
@@ -238,10 +218,9 @@
             {
                 return
             }
-            self.mirroringMode = MirroringMode.init(rawValue: newValue.mirroringMode) ?? self.mirroringMode
+            self.mirroringMode = MirroringMode.init(rawValue: Int(newValue.mirroringMode)) ?? self.mirroringMode
             self.prgOffsets = [Int](newValue.ints[0 ..< Self.numPrgBanks])
             self.chrOffsets = [Int](newValue.ints[Self.numPrgBanks ..< Self.numPrgBanks + Self.numChrBanks])
->>>>>>> 7ed3c851
             self.verticalSplitScreenSide = newValue.bools[0]
             self.verticalSplitScreenMode = newValue.bools[1]
             self.inFrameFlag = newValue.bools[2]
