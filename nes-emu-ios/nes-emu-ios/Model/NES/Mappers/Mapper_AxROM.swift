//
//  Mapper_AxROM.swift
//  nes-emu-ios
//
//  Created by Tom Salvo on 6/18/20.
//  Copyright © 2020 Tom Salvo.
//
//  Permission is hereby granted, free of charge, to any person obtaining a copy
//  of this software and associated documentation files (the "Software"), to deal
//  in the Software without restriction, including without limitation the rights
//  to use, copy, modify, merge, publish, distribute, sublicense, and/or sell
//  copies of the Software, and to permit persons to whom the Software is
//  furnished to do so, subject to the following conditions:
//
//  The above copyright notice and this permission notice shall be included in all
//  copies or substantial portions of the Software.
//
//  THE SOFTWARE IS PROVIDED "AS IS", WITHOUT WARRANTY OF ANY KIND, EXPRESS OR
//  IMPLIED, INCLUDING BUT NOT LIMITED TO THE WARRANTIES OF MERCHANTABILITY,
//  FITNESS FOR A PARTICULAR PURPOSE AND NONINFRINGEMENT. IN NO EVENT SHALL THE
//  AUTHORS OR COPYRIGHT HOLDERS BE LIABLE FOR ANY CLAIM, DAMAGES OR OTHER
//  LIABILITY, WHETHER IN AN ACTION OF CONTRACT, TORT OR OTHERWISE, ARISING FROM,
//  OUT OF OR IN CONNECTION WITH THE SOFTWARE OR THE USE OR OTHER DEALINGS IN THE
//  SOFTWARE.

import Foundation
import os

struct Mapper_AxROM: MapperProtocol
{
    let hasStep: Bool = false
    
    let hasExtendedNametableMapping: Bool = false
    
    private(set) var mirroringMode: MirroringMode
    
    private var prgBank: Int
    
    /// linear 1D array of all PRG blocks
    private let prg: [UInt8]
    
    /// 8KB of CHR RAM addressable though 0x0000 ... 0x1FFF
    private var chrRam: [UInt8]
    
    private let max32KBPrgBankIndex: UInt8
    
    init(withCartridge aCartridge: CartridgeProtocol, state aState: MapperState? = nil)
    {
        if let safeState = aState,
           safeState.uint8s.count >= 8192,
           safeState.ints.count >= 1
        {
<<<<<<< HEAD
            self.mirroringMode = MirroringMode.init(rawValue: Int(safeState.mirroringMode)) ?? aCartridge.header.mirroringMode
            self.prgBank = safeState.ints[safe: 0] ?? 0
            
            self.chr = safeState.chr
=======
            self.mirroringMode = MirroringMode.init(rawValue: safeState.mirroringMode) ?? aCartridge.header.mirroringMode
            self.prgBank = safeState.ints[0]
            self.chrRam = [UInt8](safeState.uint8s[0 ..< 8192])
>>>>>>> 7ed3c851
        }
        else
        {
            self.mirroringMode = aCartridge.header.mirroringMode
            self.prgBank = 0
            self.chrRam = [UInt8].init(repeating: 0, count: 8192)
        }
        
        var p: [UInt8] = []
        for pBlock in aCartridge.prgBlocks
        {
            p.append(contentsOf: pBlock)
        }
        self.prg = p
        self.max32KBPrgBankIndex = aCartridge.prgBlocks.count > 1 ? (UInt8((aCartridge.prgBlocks.count / 2) - 1) & 0x0F) : 0
    }
    
    var mapperState: MapperState
    {
        get
        {
<<<<<<< HEAD
            MapperState(mirroringMode: UInt8(self.mirroringMode.rawValue), ints: [self.prgBank], bools: [], uint8s: [], chr: self.chr)
        }
        set
        {
            self.mirroringMode = MirroringMode.init(rawValue: Int(newValue.mirroringMode)) ?? self.mirroringMode
            self.prgBank = newValue.ints[safe: 0] ?? 0
            self.chr = newValue.chr
        }
=======
            MapperState(mirroringMode: self.mirroringMode.rawValue, ints: [self.prgBank], bools: [], uint8s: self.chrRam, chr: [])
        }
        set
        {
            guard newValue.uint8s.count >= 8192,
                  newValue.ints.count >= 1
            else {
                return
            }
            self.mirroringMode = MirroringMode.init(rawValue: newValue.mirroringMode) ?? self.mirroringMode
            self.prgBank = newValue.ints[0]
            self.chrRam = [UInt8](newValue.uint8s[0 ..< 8192])        }
>>>>>>> 7ed3c851
    }
    
    func cpuRead(address aAddress: UInt16) -> UInt8 // 0x6000 ... 0xFFFF
    {
        switch aAddress
        {
        case 0x8000 ... 0xFFFF: // PRG Blocks
            return self.prg[self.prgBank * 0x8000 + Int(aAddress - 0x8000)]
        case 0x6000 ..< 0x8000:
            return 0 // no SRAM
        default:
            os_log("unhandled Mapper_AxROM read at address: 0x%04X", aAddress)
            return 0
        }
    }
    
    mutating func cpuWrite(address aAddress: UInt16, value aValue: UInt8) // 0x6000 ... 0xFFFF
    {
        switch aAddress
        {
        case 0x8000 ... 0xFFFF:
            self.prgBank = Int(aValue & self.max32KBPrgBankIndex)
            switch aValue & 0x10 {
            case 0x00:
                self.mirroringMode = .single0
            case 0x10:
                self.mirroringMode = .single1
            default: break
            }
        case 0x6000 ..< 0x8000:
            break // no SRAM
        default:
            os_log("unhandled Mapper_AxROM write at address: 0x%04X", aAddress)
            break
        }
    }
    
    func ppuRead(address aAddress: UInt16) -> UInt8 // 0x0000 ... 0x1FFF
    {
        return self.chrRam[Int(aAddress)]
    }
    
    mutating func ppuWrite(address aAddress: UInt16, value aValue: UInt8) // 0x0000 ... 0x1FFF
    {
        self.chrRam[Int(aAddress)] = aValue
    }

    func step(input aMapperStepInput: MapperStepInput) -> MapperStepResults?
    {
        return nil
    }
}<|MERGE_RESOLUTION|>--- conflicted
+++ resolved
@@ -50,16 +50,9 @@
            safeState.uint8s.count >= 8192,
            safeState.ints.count >= 1
         {
-<<<<<<< HEAD
             self.mirroringMode = MirroringMode.init(rawValue: Int(safeState.mirroringMode)) ?? aCartridge.header.mirroringMode
-            self.prgBank = safeState.ints[safe: 0] ?? 0
-            
-            self.chr = safeState.chr
-=======
-            self.mirroringMode = MirroringMode.init(rawValue: safeState.mirroringMode) ?? aCartridge.header.mirroringMode
             self.prgBank = safeState.ints[0]
             self.chrRam = [UInt8](safeState.uint8s[0 ..< 8192])
->>>>>>> 7ed3c851
         }
         else
         {
@@ -81,17 +74,7 @@
     {
         get
         {
-<<<<<<< HEAD
-            MapperState(mirroringMode: UInt8(self.mirroringMode.rawValue), ints: [self.prgBank], bools: [], uint8s: [], chr: self.chr)
-        }
-        set
-        {
-            self.mirroringMode = MirroringMode.init(rawValue: Int(newValue.mirroringMode)) ?? self.mirroringMode
-            self.prgBank = newValue.ints[safe: 0] ?? 0
-            self.chr = newValue.chr
-        }
-=======
-            MapperState(mirroringMode: self.mirroringMode.rawValue, ints: [self.prgBank], bools: [], uint8s: self.chrRam, chr: [])
+            MapperState(mirroringMode: UInt8(self.mirroringMode.rawValue), ints: [self.prgBank], bools: [], uint8s: self.chrRam, chr: [])
         }
         set
         {
@@ -100,10 +83,9 @@
             else {
                 return
             }
-            self.mirroringMode = MirroringMode.init(rawValue: newValue.mirroringMode) ?? self.mirroringMode
+            self.mirroringMode = MirroringMode.init(rawValue: Int(newValue.mirroringMode)) ?? self.mirroringMode
             self.prgBank = newValue.ints[0]
             self.chrRam = [UInt8](newValue.uint8s[0 ..< 8192])        }
->>>>>>> 7ed3c851
     }
     
     func cpuRead(address aAddress: UInt16) -> UInt8 // 0x6000 ... 0xFFFF
