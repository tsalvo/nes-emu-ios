//
//  Mapper_AxROM.swift
//  nes-emu-ios
//
//  Created by Tom Salvo on 6/18/20.
//  Copyright © 2020 Tom Salvo.
//
//  Permission is hereby granted, free of charge, to any person obtaining a copy
//  of this software and associated documentation files (the "Software"), to deal
//  in the Software without restriction, including without limitation the rights
//  to use, copy, modify, merge, publish, distribute, sublicense, and/or sell
//  copies of the Software, and to permit persons to whom the Software is
//  furnished to do so, subject to the following conditions:
//
//  The above copyright notice and this permission notice shall be included in all
//  copies or substantial portions of the Software.
//
//  THE SOFTWARE IS PROVIDED "AS IS", WITHOUT WARRANTY OF ANY KIND, EXPRESS OR
//  IMPLIED, INCLUDING BUT NOT LIMITED TO THE WARRANTIES OF MERCHANTABILITY,
//  FITNESS FOR A PARTICULAR PURPOSE AND NONINFRINGEMENT. IN NO EVENT SHALL THE
//  AUTHORS OR COPYRIGHT HOLDERS BE LIABLE FOR ANY CLAIM, DAMAGES OR OTHER
//  LIABILITY, WHETHER IN AN ACTION OF CONTRACT, TORT OR OTHERWISE, ARISING FROM,
//  OUT OF OR IN CONNECTION WITH THE SOFTWARE OR THE USE OR OTHER DEALINGS IN THE
//  SOFTWARE.

import Foundation
import os

struct Mapper_AxROM: MapperProtocol
{
    let hasStep: Bool = false
    
    let hasExtendedNametableMapping: Bool = false
    
    private(set) var mirroringMode: MirroringMode
    
    private var prgBank: Int
    
    /// linear 1D array of all PRG blocks
    private let prg: [UInt8]
    
    /// 8KB of CHR RAM addressable though 0x0000 ... 0x1FFF
    private var chrRam: [UInt8]
    
    private let max32KBPrgBankIndex: UInt8
    
    init(withCartridge aCartridge: CartridgeProtocol, state aState: MapperState? = nil)
    {
        if let safeState = aState,
           safeState.uint8s.count >= 8192,
           safeState.ints.count >= 1
        {
            self.mirroringMode = MirroringMode.init(rawValue: Int(safeState.mirroringMode)) ?? aCartridge.header.mirroringMode
<<<<<<< HEAD
            self.prgBank = safeState.ints[safe: 0] ?? 0
            
            self.chr = safeState.chr
=======
            self.prgBank = safeState.ints[0]
            self.chrRam = [UInt8](safeState.uint8s[0 ..< 8192])
>>>>>>> 3ee76d9a
        }
        else
        {
            self.mirroringMode = aCartridge.header.mirroringMode
            self.prgBank = 0
            self.chrRam = [UInt8].init(repeating: 0, count: 8192)
        }
        
        var p: [UInt8] = []
        for pBlock in aCartridge.prgBlocks
        {
            p.append(contentsOf: pBlock)
        }
        self.prg = p
        self.max32KBPrgBankIndex = aCartridge.prgBlocks.count > 1 ? (UInt8((aCartridge.prgBlocks.count / 2) - 1) & 0x0F) : 0
    }
    
    var mapperState: MapperState
    {
        get
        {
<<<<<<< HEAD
            MapperState(mirroringMode: UInt8(self.mirroringMode.rawValue), ints: [self.prgBank], bools: [], uint8s: [], chr: self.chr)
        }
        set
        {
            self.mirroringMode = MirroringMode.init(rawValue: Int(newValue.mirroringMode)) ?? self.mirroringMode
            self.prgBank = newValue.ints[safe: 0] ?? 0
            self.chr = newValue.chr
        }
=======
            MapperState(mirroringMode: UInt8(self.mirroringMode.rawValue), ints: [self.prgBank], bools: [], uint8s: self.chrRam, chr: [])
        }
        set
        {
            guard newValue.uint8s.count >= 8192,
                  newValue.ints.count >= 1
            else {
                return
            }
            self.mirroringMode = MirroringMode.init(rawValue: Int(newValue.mirroringMode)) ?? self.mirroringMode
            self.prgBank = newValue.ints[0]
            self.chrRam = [UInt8](newValue.uint8s[0 ..< 8192])        }
>>>>>>> 3ee76d9a
    }
    
    func cpuRead(address aAddress: UInt16) -> UInt8 // 0x6000 ... 0xFFFF
    {
        switch aAddress
        {
        case 0x8000 ... 0xFFFF: // PRG Blocks
            return self.prg[self.prgBank * 0x8000 + Int(aAddress - 0x8000)]
        case 0x6000 ..< 0x8000:
            return 0 // no SRAM
        default:
            os_log("unhandled Mapper_AxROM read at address: 0x%04X", aAddress)
            return 0
        }
    }
    
    mutating func cpuWrite(address aAddress: UInt16, value aValue: UInt8) // 0x6000 ... 0xFFFF
    {
        switch aAddress
        {
        case 0x8000 ... 0xFFFF:
            self.prgBank = Int(aValue & self.max32KBPrgBankIndex)
            switch aValue & 0x10 {
            case 0x00:
                self.mirroringMode = .single0
            case 0x10:
                self.mirroringMode = .single1
            default: break
            }
        case 0x6000 ..< 0x8000:
            break // no SRAM
        default:
            os_log("unhandled Mapper_AxROM write at address: 0x%04X", aAddress)
            break
        }
    }
    
    func ppuRead(address aAddress: UInt16) -> UInt8 // 0x0000 ... 0x1FFF
    {
        return self.chrRam[Int(aAddress)]
    }
    
    mutating func ppuWrite(address aAddress: UInt16, value aValue: UInt8) // 0x0000 ... 0x1FFF
    {
        self.chrRam[Int(aAddress)] = aValue
    }

    func step(input aMapperStepInput: MapperStepInput) -> MapperStepResults?
    {
        return nil
    }
}<|MERGE_RESOLUTION|>--- conflicted
+++ resolved
@@ -51,14 +51,8 @@
            safeState.ints.count >= 1
         {
             self.mirroringMode = MirroringMode.init(rawValue: Int(safeState.mirroringMode)) ?? aCartridge.header.mirroringMode
-<<<<<<< HEAD
-            self.prgBank = safeState.ints[safe: 0] ?? 0
-            
-            self.chr = safeState.chr
-=======
             self.prgBank = safeState.ints[0]
             self.chrRam = [UInt8](safeState.uint8s[0 ..< 8192])
->>>>>>> 3ee76d9a
         }
         else
         {
@@ -80,16 +74,6 @@
     {
         get
         {
-<<<<<<< HEAD
-            MapperState(mirroringMode: UInt8(self.mirroringMode.rawValue), ints: [self.prgBank], bools: [], uint8s: [], chr: self.chr)
-        }
-        set
-        {
-            self.mirroringMode = MirroringMode.init(rawValue: Int(newValue.mirroringMode)) ?? self.mirroringMode
-            self.prgBank = newValue.ints[safe: 0] ?? 0
-            self.chr = newValue.chr
-        }
-=======
             MapperState(mirroringMode: UInt8(self.mirroringMode.rawValue), ints: [self.prgBank], bools: [], uint8s: self.chrRam, chr: [])
         }
         set
@@ -102,7 +86,6 @@
             self.mirroringMode = MirroringMode.init(rawValue: Int(newValue.mirroringMode)) ?? self.mirroringMode
             self.prgBank = newValue.ints[0]
             self.chrRam = [UInt8](newValue.uint8s[0 ..< 8192])        }
->>>>>>> 3ee76d9a
     }
     
     func cpuRead(address aAddress: UInt16) -> UInt8 // 0x6000 ... 0xFFFF
