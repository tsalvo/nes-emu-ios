--- conflicted
+++ resolved
@@ -96,11 +96,7 @@
     {
         get
         {
-<<<<<<< HEAD
-            MapperState(mirroringMode: UInt8(self.mirroringMode.rawValue), ints: [self.chrLatch1, self.chrLatch2, self.chrBanks1[0], self.chrBanks1[1], self.chrBanks2[0], self.chrBanks2[1], self.prgBank1], bools: [], uint8s: [], chr: self.chr)
-=======
-            MapperState(mirroringMode: self.mirroringMode.rawValue, ints: [self.chrLatch1, self.chrLatch2, self.chrBanks1[0], self.chrBanks1[1], self.chrBanks2[0], self.chrBanks2[1], self.prgBank1], bools: [], uint8s: self.sram, chr: [])
->>>>>>> d8385bd3
+            MapperState(mirroringMode: UInt8(self.mirroringMode.rawValue), ints: [self.chrLatch1, self.chrLatch2, self.chrBanks1[0], self.chrBanks1[1], self.chrBanks2[0], self.chrBanks2[1], self.prgBank1], bools: [], uint8s: self.sram, chr: [])
         }
         set
         {
