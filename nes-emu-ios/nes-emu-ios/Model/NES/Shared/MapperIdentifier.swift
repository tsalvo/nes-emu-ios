--- conflicted
+++ resolved
@@ -183,9 +183,6 @@
     {
         switch self
         {
-<<<<<<< HEAD
-        case .NROM, .UxROM, .MMC1, .CNROM, .MMC3, .AxROM, .MMC2, .ColorDreams, .MMC5: return true
-=======
         case .NROM,
              .UxROM,
              .MMC1,
@@ -194,9 +191,9 @@
              .AxROM,
              .MMC2,
              .ColorDreams,
-             .GxROM:
+             .GxROM,
+             .MMC5:
             return true
->>>>>>> 8eba4529
         default: return false
         }
     }
