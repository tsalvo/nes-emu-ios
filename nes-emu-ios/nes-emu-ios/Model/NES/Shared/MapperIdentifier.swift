--- conflicted
+++ resolved
@@ -183,11 +183,7 @@
     {
         switch self
         {
-<<<<<<< HEAD
-        case .NROM, .UxROM, .MMC1, .CNROM, .MMC3, .AxROM, .MMC2, .MMC5: return true
-=======
-        case .NROM, .UxROM, .MMC1, .CNROM, .MMC3, .AxROM, .MMC2, .ColorDreams: return true
->>>>>>> 7d21fd34
+        case .NROM, .UxROM, .MMC1, .CNROM, .MMC3, .AxROM, .MMC2, .ColorDreams, .MMC5: return true
         default: return false
         }
     }
